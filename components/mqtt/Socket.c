/*******************************************************************************
 * Copyright (c) 2009, 2017 IBM Corp.
 *
 * All rights reserved. This program and the accompanying materials
 * are made available under the terms of the Eclipse Public License v1.0
 * and Eclipse Distribution License v1.0 which accompany this distribution.
 *
 * The Eclipse Public License is available at
 *    http://www.eclipse.org/legal/epl-v10.html
 * and the Eclipse Distribution License is available at
 *   http://www.eclipse.org/org/documents/edl-v10.php.
 *
 * Contributors:
 *    Ian Craggs - initial implementation and documentation
 *    Ian Craggs - async client updates
 *    Ian Craggs - fix for bug 484496
 *    Juergen Kosel, Ian Craggs - fix for issue #135
 *    Ian Craggs - issue #217
 *    Ian Craggs - fix for issue #186
 *******************************************************************************/

/**
 * @file
 * \brief Socket related functions
 *
 * Some other related functions are in the SocketBuffer module
 */


#include "Socket.h"
#include "Log.h"
#include "SocketBuffer.h"
#include "Messages.h"
#include "StackTrace.h"
#if defined(OPENSSL)
#include "SSLSocket.h"
#endif

#include <errno.h>
#include <stdlib.h>
#include <string.h>
#include <signal.h>
#include <ctype.h>

<<<<<<< HEAD
//#include "Heap.h"

int Socket_setnonblocking(int sock);
int Socket_error(char* aString, int sock);
int Socket_addSocket(int newSd);
int isReady(int socket, fd_set* read_set, fd_set* write_set);
int Socket_writev(int socket, iobuf* iovecs, int count, unsigned long* bytes);
=======
ssize_t writev(int fd, const struct iovec *iov, int iovcnt);
>>>>>>> 431fa67e
int Socket_close_only(int socket);
int Socket_continueWrite(int socket);
int Socket_continueWrites(fd_set* pwset);
char* Socket_getaddrname(struct sockaddr* sa, int sock);

#if defined(WIN32) || defined(WIN64)
#define iov_len len
#define iov_base buf
#endif

/**
 * Structure to hold all socket data for the module
 */
Sockets s;
static fd_set wset;

/**
 * Set a socket non-blocking, OS independently
 * @param sock the socket to set non-blocking
 * @return TCP call error code
 */
int Socket_setnonblocking(int sock)
{
	int rc;
#if defined(WIN32) || defined(WIN64)
	u_long flag = 1L;

	FUNC_ENTRY;
	rc = ioctl(sock, FIONBIO, &flag);
#else
	int flags;

	FUNC_ENTRY;
	if ((flags = fcntl(sock, F_GETFL, 0)))
		flags = 0;
	rc = fcntl(sock, F_SETFL, flags | O_NONBLOCK);
#endif
	FUNC_EXIT_RC(rc);
	return rc;
}


/**
 * Gets the specific error corresponding to SOCKET_ERROR
 * @param aString the function that was being used when the error occurred
 * @param sock the socket on which the error occurred
 * @return the specific TCP error code
 */
int Socket_error(char* aString, int sock)
{
	FUNC_ENTRY;
#if defined(WIN32) || defined(WIN64)
	errno = WSAGetLastError();
#endif
	if (errno != EINTR && errno != EAGAIN && errno != EINPROGRESS && errno != EWOULDBLOCK)
	{
		if (strcmp(aString, "shutdown") != 0 || (errno != ENOTCONN && errno != ECONNRESET))
			Log(TRACE_MINIMUM, -1, "Socket error %s(%d) in %s for socket %d", strerror(errno), errno, aString, sock);
	}
	FUNC_EXIT_RC(errno);
	return errno;
}


/**
 * Initialize the socket module
 */
void Socket_outInitialize(void)
{
#if defined(WIN32) || defined(WIN64)
	WORD    winsockVer = 0x0202;
	WSADATA wsd;

	FUNC_ENTRY;
	WSAStartup(winsockVer, &wsd);
#else
	FUNC_ENTRY;
	signal(SIGPIPE, SIG_IGN);
#endif

	SocketBuffer_initialize();
	s.clientsds = ListInitialize();
	s.connect_pending = ListInitialize();
	s.write_pending = ListInitialize();
	s.cur_clientsds = NULL;
	FD_ZERO(&(s.rset));														/* Initialize the descriptor set */
	FD_ZERO(&(s.pending_wset));
	s.maxfdp1 = 0;
	memcpy((void*)&(s.rset_saved), (void*)&(s.rset), sizeof(s.rset_saved));
	FUNC_EXIT;
}


/**
 * Terminate the socket module
 */
void Socket_outTerminate(void)
{
	FUNC_ENTRY;
	if (s.connect_pending) {
		ListFree(s.connect_pending);
		s.connect_pending = NULL;
	}
	if (s.write_pending) {
		ListFree(s.write_pending);
		s.write_pending = NULL;
	}
	if (s.clientsds) {
		ListFree(s.clientsds);
		s.clientsds = NULL;
	}
	SocketBuffer_terminate();
#if defined(WIN32) || defined(WIN64)
	WSACleanup();
#endif
	FUNC_EXIT;
}


/**
 * Add a socket to the list of socket to check with select
 * @param newSd the new socket to add
 */
int Socket_addSocket(int newSd)
{
	int rc = 0;

	FUNC_ENTRY;
	if (ListFindItem(s.clientsds, &newSd, intcompare) == NULL) /* make sure we don't add the same socket twice */
	{
		if (s.clientsds->count >= FD_SETSIZE)
		{
			Log(LOG_ERROR, -1, "addSocket: exceeded FD_SETSIZE %d", FD_SETSIZE);
			rc = SOCKET_ERROR;
		}
		else
		{
			int* pnewSd = (int*)malloc(sizeof(newSd));
			*pnewSd = newSd;
			ListAppend(s.clientsds, pnewSd, sizeof(newSd));
			FD_SET(newSd, &(s.rset_saved));
			s.maxfdp1 = max(s.maxfdp1, newSd + 1);
			rc = Socket_setnonblocking(newSd);
			if (rc == SOCKET_ERROR)
				Log(LOG_ERROR, -1, "addSocket: setnonblocking");
		}
	}
	else
		Log(LOG_ERROR, -1, "addSocket: socket %d already in the list", newSd);

	FUNC_EXIT_RC(rc);
	return rc;
}


/**
 * Don't accept work from a client unless it is accepting work back, i.e. its socket is writeable
 * this seems like a reasonable form of flow control, and practically, seems to work.
 * @param socket the socket to check
 * @param read_set the socket read set (see select doc)
 * @param write_set the socket write set (see select doc)
 * @return boolean - is the socket ready to go?
 */
int isReady(int socket, fd_set* read_set, fd_set* write_set)
{
	int rc = 1;

	FUNC_ENTRY;
	if  (ListFindItem(s.connect_pending, &socket, intcompare) && FD_ISSET(socket, write_set))
		ListRemoveItem(s.connect_pending, &socket, intcompare);
	else
		rc = FD_ISSET(socket, read_set) && FD_ISSET(socket, write_set) && Socket_noPendingWrites(socket);
	FUNC_EXIT_RC(rc);
	return rc;
}


/**
 *  Returns the next socket ready for communications as indicated by select
 *  @param more_work flag to indicate more work is waiting, and thus a timeout value of 0 should
 *  be used for the select
 *  @param tp the timeout to be used for the select, unless overridden
 *  @return the socket next ready, or 0 if none is ready
 */
int Socket_getReadySocket(int more_work, struct timeval *tp)
{
	int rc = 0;
	static struct timeval zero = {0L, 0L}; /* 0 seconds */
	static struct timeval one = {1L, 0L}; /* 1 second */
	struct timeval timeout = one;

	FUNC_ENTRY;
	if (s.clientsds->count == 0)
		goto exit;

	if (more_work)
		timeout = zero;
	else if (tp)
		timeout = *tp;

	while (s.cur_clientsds != NULL)
	{
		if (isReady(*((int*)(s.cur_clientsds->content)), &(s.rset), &wset))
			break;
		ListNextElement(s.clientsds, &s.cur_clientsds);
	}

	if (s.cur_clientsds == NULL)
	{
		int rc1;
		fd_set pwset;

		memcpy((void*)&(s.rset), (void*)&(s.rset_saved), sizeof(s.rset));
		memcpy((void*)&(pwset), (void*)&(s.pending_wset), sizeof(pwset));
		if ((rc = select(s.maxfdp1, &(s.rset), &pwset, NULL, &timeout)) == SOCKET_ERROR)
		{
			Socket_error("read select", 0);
			goto exit;
		}
		Log(TRACE_MAX, -1, "Return code %d from read select", rc);

		if (Socket_continueWrites(&pwset) == SOCKET_ERROR)
		{
			rc = 0;
			goto exit;
		}

		memcpy((void*)&wset, (void*)&(s.rset_saved), sizeof(wset));
		if ((rc1 = select(s.maxfdp1, NULL, &(wset), NULL, &zero)) == SOCKET_ERROR)
		{
			Socket_error("write select", 0);
			rc = rc1;
			goto exit;
		}
		Log(TRACE_MAX, -1, "Return code %d from write select", rc1);

		if (rc == 0 && rc1 == 0)
			goto exit; /* no work to do */

		s.cur_clientsds = s.clientsds->first;
		while (s.cur_clientsds != NULL)
		{
			int cursock = *((int*)(s.cur_clientsds->content));
			if (isReady(cursock, &(s.rset), &wset))
				break;
			ListNextElement(s.clientsds, &s.cur_clientsds);
		}
	}

	if (s.cur_clientsds == NULL)
		rc = 0;
	else
	{
		rc = *((int*)(s.cur_clientsds->content));
		ListNextElement(s.clientsds, &s.cur_clientsds);
	}
exit:
	FUNC_EXIT_RC(rc);
	return rc;
} /* end getReadySocket */


/**
 *  Reads one byte from a socket
 *  @param socket the socket to read from
 *  @param c the character read, returned
 *  @return completion code
 */
int Socket_getch(int socket, char* c)
{
	int rc = SOCKET_ERROR;

	FUNC_ENTRY;
	if ((rc = SocketBuffer_getQueuedChar(socket, c)) != SOCKETBUFFER_INTERRUPTED)
		goto exit;

	if ((rc = recv(socket, c, (size_t)1, 0)) == SOCKET_ERROR)
	{
		int err = Socket_error("recv - getch", socket);
		if (err == EWOULDBLOCK || err == EAGAIN)
		{
			rc = TCPSOCKET_INTERRUPTED;
			SocketBuffer_interrupted(socket, 0);
		}
	}
	else if (rc == 0)
		rc = SOCKET_ERROR; 	/* The return value from recv is 0 when the peer has performed an orderly shutdown. */
	else if (rc == 1)
	{
		SocketBuffer_queueChar(socket, *c);
		rc = TCPSOCKET_COMPLETE;
	}
exit:
	FUNC_EXIT_RC(rc);
	return rc;
}


/**
 *  Attempts to read a number of bytes from a socket, non-blocking. If a previous read did not
 *  finish, then retrieve that data.
 *  @param socket the socket to read from
 *  @param bytes the number of bytes to read
 *  @param actual_len the actual number of bytes read
 *  @return completion code
 */
char *Socket_getdata(int socket, size_t bytes, size_t* actual_len)
{
	int rc;
	char* buf;

	FUNC_ENTRY;
	if (bytes == 0)
	{
		buf = SocketBuffer_complete(socket);
		goto exit;
	}

	buf = SocketBuffer_getQueuedData(socket, bytes, actual_len);

	if ((rc = recv(socket, buf + (*actual_len), (int)(bytes - (*actual_len)), 0)) == SOCKET_ERROR)
	{
		rc = Socket_error("recv - getdata", socket);
		if (rc != EAGAIN && rc != EWOULDBLOCK)
		{
			buf = NULL;
			goto exit;
		}
	}
	else if (rc == 0) /* rc 0 means the other end closed the socket, albeit "gracefully" */
	{
		buf = NULL;
		goto exit;
	}
	else
		*actual_len += rc;

	if (*actual_len == bytes)
		SocketBuffer_complete(socket);
	else /* we didn't read the whole packet */
	{
		SocketBuffer_interrupted(socket, *actual_len);
		Log(TRACE_MAX, -1, "%d bytes expected but %d bytes now received", bytes, *actual_len);
	}
exit:
	FUNC_EXIT;
	return buf;
}


/**
 *  Indicate whether any data is pending outbound for a socket.
 *  @return boolean - true == data pending.
 */
int Socket_noPendingWrites(int socket)
{
	int cursock = socket;
	return ListFindItem(s.write_pending, &cursock, intcompare) == NULL;
}


/**
 *  Attempts to write a series of iovec buffers to a socket in *one* system call so that
 *  they are sent as one packet.
 *  @param socket the socket to write to
 *  @param iovecs an array of buffers to write
 *  @param count number of buffers in iovecs
 *  @param bytes number of bytes actually written returned
 *  @return completion code, especially TCPSOCKET_INTERRUPTED
 */
int Socket_writev(int socket, iobuf* iovecs, int count, unsigned long* bytes)
{
	int rc;

	FUNC_ENTRY;
#if defined(WIN32) || defined(WIN64)
	rc = WSASend(socket, iovecs, count, (LPDWORD)bytes, 0, NULL, NULL);
	if (rc == SOCKET_ERROR)
	{
		int err = Socket_error("WSASend - putdatas", socket);
		if (err == EWOULDBLOCK || err == EAGAIN)
			rc = TCPSOCKET_INTERRUPTED;
	}
#else
	*bytes = 0L;
	rc = writev(socket, iovecs, count);
	if (rc == SOCKET_ERROR)
	{
		int err = Socket_error("writev - putdatas", socket);
		if (err == EWOULDBLOCK || err == EAGAIN)
			rc = TCPSOCKET_INTERRUPTED;
	}
	else
		*bytes = rc;
#endif
	FUNC_EXIT_RC(rc);
	return rc;
}


/**
 *  Attempts to write a series of buffers to a socket in *one* system call so that they are
 *  sent as one packet.
 *  @param socket the socket to write to
 *  @param buf0 the first buffer
 *  @param buf0len the length of data in the first buffer
 *  @param count number of buffers
 *  @param buffers an array of buffers to write
 *  @param buflens an array of corresponding buffer lengths
 *  @return completion code, especially TCPSOCKET_INTERRUPTED
 */
int Socket_putdatas(int socket, char* buf0, size_t buf0len, int count, char** buffers, size_t* buflens, int* frees)
{
	unsigned long bytes = 0L;
	iobuf iovecs[5];
	int frees1[5];
	int rc = TCPSOCKET_INTERRUPTED, i;
	size_t total = buf0len;

	FUNC_ENTRY;
	if (!Socket_noPendingWrites(socket))
	{
		Log(LOG_SEVERE, -1, "Trying to write to socket %d for which there is already pending output", socket);
		rc = SOCKET_ERROR;
		goto exit;
	}

	for (i = 0; i < count; i++)
		total += buflens[i];

	iovecs[0].iov_base = buf0;
	iovecs[0].iov_len = (ULONG)buf0len;
	frees1[0] = 1;
	for (i = 0; i < count; i++)
	{
		iovecs[i+1].iov_base = buffers[i];
		iovecs[i+1].iov_len = (ULONG)buflens[i];
		frees1[i+1] = frees[i];
	}

	if ((rc = Socket_writev(socket, iovecs, count+1, &bytes)) != SOCKET_ERROR)
	{
		if (bytes == total)
			rc = TCPSOCKET_COMPLETE;
		else
		{
			int* sockmem = (int*)malloc(sizeof(int));
			Log(TRACE_MIN, -1, "Partial write: %ld bytes of %d actually written on socket %d",
					bytes, total, socket);
#if defined(OPENSSL)
			SocketBuffer_pendingWrite(socket, NULL, count+1, iovecs, frees1, total, bytes);
#else
			SocketBuffer_pendingWrite(socket, count+1, iovecs, frees1, total, bytes);
#endif
			*sockmem = socket;
			ListAppend(s.write_pending, sockmem, sizeof(int));
			FD_SET(socket, &(s.pending_wset));
			rc = TCPSOCKET_INTERRUPTED;
		}
	}
exit:
	FUNC_EXIT_RC(rc);
	return rc;
}


/**
 *  Add a socket to the pending write list, so that it is checked for writing in select.  This is used
 *  in connect processing when the TCP connect is incomplete, as we need to check the socket for both
 *  ready to read and write states.
 *  @param socket the socket to add
 */
void Socket_addPendingWrite(int socket)
{
	FD_SET(socket, &(s.pending_wset));
}


/**
 *  Clear a socket from the pending write list - if one was added with Socket_addPendingWrite
 *  @param socket the socket to remove
 */
void Socket_clearPendingWrite(int socket)
{
	if (FD_ISSET(socket, &(s.pending_wset)))
		FD_CLR(socket, &(s.pending_wset));
}


/**
 *  Close a socket without removing it from the select list.
 *  @param socket the socket to close
 *  @return completion code
 */
int Socket_close_only(int socket)
{
	int rc;

	FUNC_ENTRY;
#if defined(WIN32) || defined(WIN64)
	if (shutdown(socket, SD_BOTH) == SOCKET_ERROR)
		Socket_error("shutdown", socket);
	if ((rc = closesocket(socket)) == SOCKET_ERROR)
		Socket_error("close", socket);
#else
	if (shutdown(socket, SHUT_WR) == SOCKET_ERROR)
		Socket_error("shutdown", socket);
	if ((rc = recv(socket, NULL, (size_t)0, 0)) == SOCKET_ERROR)
		Socket_error("shutdown", socket);
	if ((rc = close(socket)) == SOCKET_ERROR)
		Socket_error("close", socket);
#endif
	FUNC_EXIT_RC(rc);
	return rc;
}


/**
 *  Close a socket and remove it from the select list.
 *  @param socket the socket to close
 *  @return completion code
 */
void Socket_close(int socket)
{
	FUNC_ENTRY;
	Socket_close_only(socket);
	FD_CLR(socket, &(s.rset_saved));
	if (FD_ISSET(socket, &(s.pending_wset)))
		FD_CLR(socket, &(s.pending_wset));
	if (s.cur_clientsds != NULL && *(int*)(s.cur_clientsds->content) == socket)
		s.cur_clientsds = s.cur_clientsds->next;
	ListRemoveItem(s.connect_pending, &socket, intcompare);
	ListRemoveItem(s.write_pending, &socket, intcompare);
	SocketBuffer_cleanup(socket);

	if (ListRemoveItem(s.clientsds, &socket, intcompare))
		Log(TRACE_MIN, -1, "Removed socket %d", socket);
	else
		Log(LOG_ERROR, -1, "Failed to remove socket %d", socket);
	if (socket + 1 >= s.maxfdp1)
	{
		/* now we have to reset s.maxfdp1 */
		ListElement* cur_clientsds = NULL;

		s.maxfdp1 = 0;
		while (ListNextElement(s.clientsds, &cur_clientsds))
			s.maxfdp1 = max(*((int*)(cur_clientsds->content)), s.maxfdp1);
		++(s.maxfdp1);
		Log(TRACE_MAX, -1, "Reset max fdp1 to %d", s.maxfdp1);
	}
	FUNC_EXIT;
}


/**
 *  Create a new socket and TCP connect to an address/port
 *  @param addr the address string
 *  @param port the TCP port
 *  @param sock returns the new socket
 *  @return completion code
 */
int Socket_new(char* addr, int port, int* sock)
{
	int type = SOCK_STREAM;
	struct sockaddr_in address;
#if defined(AF_INET6)
	struct sockaddr_in6 address6;
#endif
	int rc = SOCKET_ERROR;
#if defined(WIN32) || defined(WIN64)
	short family;
#else
	sa_family_t family = AF_INET;
#endif
	struct addrinfo *result = NULL;
	struct addrinfo hints = {0, AF_UNSPEC, SOCK_STREAM, IPPROTO_TCP, 0, NULL, NULL, NULL};

	FUNC_ENTRY;
	*sock = -1;
	memset(&address6, '\0', sizeof(address6));

	if (addr[0] == '[')
	  ++addr;

	if ((rc = getaddrinfo(addr, NULL, &hints, &result)) == 0)
	{
		struct addrinfo* res = result;

		while (res)
		{	/* prefer ip4 addresses */
			if (res->ai_family == AF_INET || res->ai_next == NULL)
				break;
			res = res->ai_next;
		}

		if (res == NULL)
			rc = -1;
		else
#if defined(AF_INET6)
		if (res->ai_family == AF_INET6)
		{
			address6.sin6_port = htons(port);
			address6.sin6_family = family = AF_INET6;
			memcpy(&address6.sin6_addr, &((struct sockaddr_in6*)(res->ai_addr))->sin6_addr, sizeof(address6.sin6_addr));
		}
		else
#endif
		if (res->ai_family == AF_INET)
		{
			address.sin_port = htons(port);
			address.sin_family = family = AF_INET;
			address.sin_addr = ((struct sockaddr_in*)(res->ai_addr))->sin_addr;
		}
		else
			rc = -1;

		freeaddrinfo(result);
	}
	else
	  	Log(LOG_ERROR, -1, "getaddrinfo failed for addr %s with rc %d", addr, rc);

	if (rc != 0)
		Log(LOG_ERROR, -1, "%s is not a valid IP address", addr);
	else
	{
		*sock =	(int)socket(family, type, 0);
		if (*sock == INVALID_SOCKET)
			rc = Socket_error("socket", *sock);
		else
		{
#if defined(NOSIGPIPE)
			int opt = 1;

			if (setsockopt(*sock, SOL_SOCKET, SO_NOSIGPIPE, (void*)&opt, sizeof(opt)) != 0)
				Log(LOG_ERROR, -1, "Could not set SO_NOSIGPIPE for socket %d", *sock);
#endif

			Log(TRACE_MIN, -1, "New socket %d for %s, port %d",	*sock, addr, port);
			if (Socket_addSocket(*sock) == SOCKET_ERROR)
				rc = Socket_error("addSocket", *sock);
			else
			{
				/* this could complete immmediately, even though we are non-blocking */
				if (family == AF_INET)
					rc = connect(*sock, (struct sockaddr*)&address, sizeof(address));
	#if defined(AF_INET6)
				else
					rc = connect(*sock, (struct sockaddr*)&address6, sizeof(address6));
	#endif
				if (rc == SOCKET_ERROR)
					rc = Socket_error("connect", *sock);
				if (rc == EINPROGRESS || rc == EWOULDBLOCK)
				{
					int* pnewSd = (int*)malloc(sizeof(int));
					*pnewSd = *sock;
					ListAppend(s.connect_pending, pnewSd, sizeof(int));
					Log(TRACE_MIN, 15, "Connect pending");
				}
			}
                        /* Prevent socket leak by closing unusable sockets,
                         * as reported in
                         * https://github.com/eclipse/paho.mqtt.c/issues/135
                         */
                        if (rc != 0 && (rc != EINPROGRESS) && (rc != EWOULDBLOCK))
                        {
                            Socket_close(*sock); /* close socket and remove from our list of sockets */
                            *sock = -1; /* as initialized before */
                        }
		}
	}
	FUNC_EXIT_RC(rc);
	return rc;
}


static Socket_writeComplete* writecomplete = NULL;

void Socket_setWriteCompleteCallback(Socket_writeComplete* mywritecomplete)
{
	writecomplete = mywritecomplete;
}

/**
 *  Continue an outstanding write for a particular socket
 *  @param socket that socket
 *  @return completion code
 */
int Socket_continueWrite(int socket)
{
	int rc = 0;
	pending_writes* pw;
	unsigned long curbuflen = 0L, /* cumulative total of buffer lengths */
		bytes;
	int curbuf = -1, i;
	iobuf iovecs1[5];

	FUNC_ENTRY;
	pw = SocketBuffer_getWrite(socket);

#if defined(OPENSSL)
	if (pw->ssl)
	{
		rc = SSLSocket_continueWrite(pw);
		goto exit;
	}
#endif

	for (i = 0; i < pw->count; ++i)
	{
		if (pw->bytes <= curbuflen)
		{ /* if previously written length is less than the buffer we are currently looking at,
				add the whole buffer */
			iovecs1[++curbuf].iov_len = pw->iovecs[i].iov_len;
			iovecs1[curbuf].iov_base = pw->iovecs[i].iov_base;
		}
		else if (pw->bytes < curbuflen + pw->iovecs[i].iov_len)
		{ /* if previously written length is in the middle of the buffer we are currently looking at,
				add some of the buffer */
			size_t offset = pw->bytes - curbuflen;
			iovecs1[++curbuf].iov_len = pw->iovecs[i].iov_len - (ULONG)offset;
			iovecs1[curbuf].iov_base = (char*)pw->iovecs[i].iov_base + offset;
			break;
		}
		curbuflen += pw->iovecs[i].iov_len;
	}

	if ((rc = Socket_writev(socket, iovecs1, curbuf+1, &bytes)) != SOCKET_ERROR)
	{
		pw->bytes += bytes;
		if ((rc = (pw->bytes == pw->total)))
		{  /* topic and payload buffers are freed elsewhere, when all references to them have been removed */
			for (i = 0; i < pw->count; i++)
			{
				if (pw->frees[i])
					free(pw->iovecs[i].iov_base);
			}
			Log(TRACE_MIN, -1, "ContinueWrite: partial write now complete for socket %d", socket);
		}
		else
			Log(TRACE_MIN, -1, "ContinueWrite wrote +%lu bytes on socket %d", bytes, socket);
	}
#if defined(OPENSSL)
exit:
#endif
	FUNC_EXIT_RC(rc);
	return rc;
}


/**
 *  Continue any outstanding writes for a socket set
 *  @param pwset the set of sockets
 *  @return completion code
 */
int Socket_continueWrites(fd_set* pwset)
{
	int rc1 = 0;
	ListElement* curpending = s.write_pending->first;

	FUNC_ENTRY;
	while (curpending)
	{
		int socket = *(int*)(curpending->content);
		if (FD_ISSET(socket, pwset) && Socket_continueWrite(socket))
		{
			if (!SocketBuffer_writeComplete(socket))
				Log(LOG_SEVERE, -1, "Failed to remove pending write from socket buffer list");
			FD_CLR(socket, &(s.pending_wset));
			if (!ListRemove(s.write_pending, curpending->content))
			{
				Log(LOG_SEVERE, -1, "Failed to remove pending write from list");
				ListNextElement(s.write_pending, &curpending);
			}
			curpending = s.write_pending->current;

			if (writecomplete)
				(*writecomplete)(socket);
		}
		else
			ListNextElement(s.write_pending, &curpending);
	}
	FUNC_EXIT_RC(rc1);
	return rc1;
}


/**
 *  Convert a numeric address to character string
 *  @param sa	socket numerical address
 *  @param sock socket
 *  @return the peer information
 */
char* Socket_getaddrname(struct sockaddr* sa, int sock)
{
/**
 * maximum length of the address string
 */
#define ADDRLEN INET6_ADDRSTRLEN+1
/**
 * maximum length of the port string
 */
#define PORTLEN 10
	static char addr_string[ADDRLEN + PORTLEN];

#if defined(WIN32) || defined(WIN64)
	int buflen = ADDRLEN*2;
	wchar_t buf[ADDRLEN*2];
	if (WSAAddressToStringW(sa, sizeof(struct sockaddr_in6), NULL, buf, (LPDWORD)&buflen) == SOCKET_ERROR)
		Socket_error("WSAAddressToString", sock);
	else
		wcstombs(addr_string, buf, sizeof(addr_string));
	/* TODO: append the port information - format: [00:00:00::]:port */
	/* strcpy(&addr_string[strlen(addr_string)], "what?"); */
#else
	struct sockaddr_in *sin = (struct sockaddr_in *)sa;
	inet_ntop(sin->sin_family, &sin->sin_addr, addr_string, ADDRLEN);
	snprintf(&addr_string[strlen(addr_string)], sizeof(addr_string)-strlen(addr_string), ":%d", ntohs(sin->sin_port));
#endif
	return addr_string;
}


/**
 *  Get information about the other end connected to a socket
 *  @param sock the socket to inquire on
 *  @return the peer information
 */
char* Socket_getpeer(int sock)
{
	struct sockaddr_in6 sa;
	socklen_t sal = sizeof(sa);
	int rc;

	if ((rc = getpeername(sock, (struct sockaddr*)&sa, &sal)) == SOCKET_ERROR)
	{
		Socket_error("getpeername", sock);
		return "unknown";
	}

	return Socket_getaddrname((struct sockaddr*)&sa, sock);
}


#if defined(Socket_TEST)

int main(int argc, char *argv[])
{
	Socket_connect("127.0.0.1", 1883);
	Socket_connect("localhost", 1883);
	Socket_connect("loadsadsacalhost", 1883);
}

#endif<|MERGE_RESOLUTION|>--- conflicted
+++ resolved
@@ -42,7 +42,6 @@
 #include <signal.h>
 #include <ctype.h>
 
-<<<<<<< HEAD
 //#include "Heap.h"
 
 int Socket_setnonblocking(int sock);
@@ -50,9 +49,6 @@
 int Socket_addSocket(int newSd);
 int isReady(int socket, fd_set* read_set, fd_set* write_set);
 int Socket_writev(int socket, iobuf* iovecs, int count, unsigned long* bytes);
-=======
-ssize_t writev(int fd, const struct iovec *iov, int iovcnt);
->>>>>>> 431fa67e
 int Socket_close_only(int socket);
 int Socket_continueWrite(int socket);
 int Socket_continueWrites(fd_set* pwset);
@@ -105,7 +101,7 @@
 {
 	FUNC_ENTRY;
 #if defined(WIN32) || defined(WIN64)
-	errno = WSAGetLastError();
+	int errno = WSAGetLastError();
 #endif
 	if (errno != EINTR && errno != EAGAIN && errno != EINPROGRESS && errno != EWOULDBLOCK)
 	{
