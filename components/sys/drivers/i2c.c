/*
 * Copyright (C) 2015 - 2018, IBEROXARXA SERVICIOS INTEGRALES, S.L.
 * Copyright (C) 2015 - 2018, Jaume Olivé Petrus (jolive@whitecatboard.org)
 *
 * All rights reserved.
 *
 * Redistribution and use in source and binary forms, with or without
 * modification, are permitted provided that the following conditions are met:
 *
 *     * Redistributions of source code must retain the above copyright
 *       notice, this list of conditions and the following disclaimer.
 *     * Redistributions in binary form must reproduce the above copyright
 *       notice, this list of conditions and the following disclaimer in the
 *       documentation and/or other materials provided with the distribution.
 *     * Neither the name of the <organization> nor the
 *       names of its contributors may be used to endorse or promote products
 *       derived from this software without specific prior written permission.
 *     * The WHITECAT logotype cannot be changed, you can remove it, but you
 *       cannot change it in any way. The WHITECAT logotype is:
 *
 *          /\       /\
 *         /  \_____/  \
 *        /_____________\
 *        W H I T E C A T
 *
 *     * Redistributions in binary form must retain all copyright notices printed
 *       to any local or remote output device. This include any reference to
 *       Lua RTOS, whitecatboard.org, Lua, and other copyright notices that may
 *       appear in the future.
 *
 * THIS SOFTWARE IS PROVIDED BY THE COPYRIGHT HOLDERS AND CONTRIBUTORS "AS IS" AND
 * ANY EXPRESS OR IMPLIED WARRANTIES, INCLUDING, BUT NOT LIMITED TO, THE IMPLIED
 * WARRANTIES OF MERCHANTABILITY AND FITNESS FOR A PARTICULAR PURPOSE ARE
 * DISCLAIMED. IN NO EVENT SHALL <COPYRIGHT HOLDER> BE LIABLE FOR ANY
 * DIRECT, INDIRECT, INCIDENTAL, SPECIAL, EXEMPLARY, OR CONSEQUENTIAL DAMAGES
 * (INCLUDING, BUT NOT LIMITED TO, PROCUREMENT OF SUBSTITUTE GOODS OR SERVICES;
 * LOSS OF USE, DATA, OR PROFITS; OR BUSINESS INTERRUPTION) HOWEVER CAUSED AND
 * ON ANY THEORY OF LIABILITY, WHETHER IN CONTRACT, STRICT LIABILITY, OR TORT
 * (INCLUDING NEGLIGENCE OR OTHERWISE) ARISING IN ANY WAY OUT OF THE USE OF THIS
 * SOFTWARE, EVEN IF ADVISED OF THE POSSIBILITY OF SUCH DAMAGE.
 *
 * Lua RTOS, I2C driver
 *
 */

#include "luartos.h"

#if CONFIG_LUA_RTOS_LUA_USE_I2C

#include "freertos/FreeRTOS.h"
#include "driver/i2c.h"
#include "driver/periph_ctrl.h"

#include <stdint.h>
#include <string.h>

#include <sys/macros.h>
#include <sys/list.h>
#include <sys/driver.h>
#include <sys/syslog.h>

#include <drivers/gpio.h>
#include <drivers/cpu.h>
#include <drivers/i2c.h>

#define ACK_CHECK_EN   0x1     /*!< I2C master will check ack from slave*/
#define ACK_CHECK_DIS  0x0     /*!< I2C master will not check ack from slave */
#define ACK_VAL        0x0     /*!< I2C ack value */
#define NACK_VAL       0x1     /*!< I2C nack value */

#if CONFIG_LUA_RTOS_USE_HARDWARE_LOCKS
// Driver locks
driver_unit_lock_t i2c_locks[(CPU_LAST_I2C + 1) * I2C_BUS_DEVICES];
#endif

// Register driver and messages
static void i2c_init();

#if CONFIG_LUA_RTOS_USE_HARDWARE_LOCKS
DRIVER_REGISTER_BEGIN(I2C,i2c,i2c_locks,i2c_init,NULL);
#else
DRIVER_REGISTER_BEGIN(I2C,i2c,NULL,i2c_init,NULL);
#endif
	DRIVER_REGISTER_ERROR(I2C, i2c, CannotSetup, "can't setup", I2C_ERR_CANT_INIT);
	DRIVER_REGISTER_ERROR(I2C, i2c, NotSetup, "is not setup", I2C_ERR_IS_NOT_SETUP);
	DRIVER_REGISTER_ERROR(I2C, i2c, InvalidUnit, "invalid unit", I2C_ERR_INVALID_UNIT);
	DRIVER_REGISTER_ERROR(I2C, i2c, InvalidOperation,"invalid operation", I2C_ERR_INVALID_OPERATION);
	DRIVER_REGISTER_ERROR(I2C, i2c, NotEnoughtMemory, "not enough memory", I2C_ERR_NOT_ENOUGH_MEMORY);
	DRIVER_REGISTER_ERROR(I2C, i2c, InvalidTransaction, "invalid transaction", I2C_ERR_INVALID_TRANSACTION);
	DRIVER_REGISTER_ERROR(I2C, i2c, AckNotReceived, "not ack received", I2C_ERR_NOT_ACK);
	DRIVER_REGISTER_ERROR(I2C, i2c, Timeout, "timeout", I2C_ERR_TIMEOUT);
	DRIVER_REGISTER_ERROR(I2C, i2c, PinNowAllowed, "pin not allowed", I2C_ERR_PIN_NOT_ALLOWED);
	DRIVER_REGISTER_ERROR(I2C, i2c, CannotChangePinMap, "cannot change pin map once the I2C unit has an attached device", I2C_ERR_CANNOT_CHANGE_PINMAP);
	DRIVER_REGISTER_ERROR(I2C, i2c, NoMoreDevicesAllowed, "no more devices allowed", I2C_ERR_NO_MORE_DEVICES_ALLOWED);
#if CONFIG_LUA_RTOS_USE_HARDWARE_LOCKS
DRIVER_REGISTER_END(I2C,i2c,i2c_locks,i2c_init,NULL);
#else
DRIVER_REGISTER_END(I2C,i2c,NULL,i2c_init,NULL);
#endif

// i2c info needed by driver
i2c_t i2c[CPU_LAST_I2C + 1];

// Transaction list
static struct list transactions;

/*
 * Helper functions
 */

static int i2c_get_free_device(int unit) {
	int i;

	for(i = 0;i < I2C_BUS_DEVICES;i++) {
		if (i2c[unit].device[i].speed == 0) return i;
	}

	return -1;
}

static void i2c_lock(uint8_t unit) {
	xSemaphoreTakeRecursive(i2c[unit].mtx, portMAX_DELAY);
}

static void i2c_unlock(uint8_t unit) {
	xSemaphoreGiveRecursive(i2c[unit].mtx);
}

static void i2c_init() {
	int i;

	// Disable i2c modules
	periph_module_disable(PERIPH_I2C0_MODULE);
	periph_module_disable(PERIPH_I2C1_MODULE);

	// Set driver structure to 0;
	memset(i2c, 0, sizeof(i2c_t) * (CPU_LAST_I2C + 1));

	// Init transaction list
<<<<<<< HEAD
	lstinit(&transactions, 0);
=======
    list_init(&transactions, 0, LIST_DEFAULT);
>>>>>>> 9682028d

    // Init mutexes and pin maps
    for(i=0;i < CPU_LAST_I2C + 1;i++) {
    	i2c[i].mtx = xSemaphoreCreateRecursiveMutex();

        switch (i) {
        case 0:
        	i2c[i].scl = CONFIG_LUA_RTOS_I2C0_SCL;
        	i2c[i].sda = CONFIG_LUA_RTOS_I2C0_SDA;
        	break;

        case 1:
        	i2c[i].scl = CONFIG_LUA_RTOS_I2C1_SCL;
        	i2c[i].sda = CONFIG_LUA_RTOS_I2C1_SDA;
        	break;
        }
    }
}

#if CONFIG_LUA_RTOS_USE_HARDWARE_LOCKS
static driver_error_t *i2c_lock_resources(int unit) {
	driver_unit_lock_error_t *lock_error = NULL;

	// Lock sda
	if ((lock_error = driver_lock(I2C_DRIVER, unit, GPIO_DRIVER, i2c[unit].sda, DRIVER_ALL_FLAGS, "SDA"))) {
    	return driver_lock_error(I2C_DRIVER, lock_error);
    }

	// Lock scl
	if ((lock_error = driver_lock(I2C_DRIVER, unit, GPIO_DRIVER, i2c[unit].scl, DRIVER_ALL_FLAGS, "SCL"))) {
    	return driver_lock_error(I2C_DRIVER, lock_error);
    }

	return NULL;
}
#endif

static driver_error_t *i2c_check(int unit) {
    // Sanity checks
	if (!((1 << unit) & CPU_I2C_ALL)) {
		return driver_error(I2C_DRIVER, I2C_ERR_INVALID_UNIT, NULL);
	}

	if (!i2c[unit].setup) {
		return driver_error(I2C_DRIVER, I2C_ERR_IS_NOT_SETUP, NULL);
	}

	return NULL;
}

static driver_error_t *i2c_get_command(int unit, int *transaction, i2c_cmd_handle_t *cmd) {
    if (lstget(&transactions, *transaction, (void **)cmd)) {
    	i2c_unlock(unit);

		return driver_error(I2C_DRIVER, I2C_ERR_INVALID_TRANSACTION, NULL);
    }

    return NULL;
}

static driver_error_t *i2c_create_or_get_command(int unit, int *transaction, i2c_cmd_handle_t *cmd) {
	driver_error_t *error;

	// If transaction is valid get command, we don't need to create
	if (*transaction != I2C_TRANSACTION_INITIALIZER) {
		if ((error = i2c_get_command(unit, transaction, cmd))) {
			return error;
		}
	} else {
		// Create command
		*cmd = i2c_cmd_link_create();
		if (!*cmd) {
			i2c_unlock(unit);
			return driver_error(I2C_DRIVER, I2C_ERR_NOT_ENOUGH_MEMORY, NULL);
		}

		// Add transaction to list
		if (lstadd(&transactions, *cmd, transaction)) {
			*transaction = I2C_TRANSACTION_INITIALIZER;

			i2c_cmd_link_delete(*cmd);
			i2c_unlock(unit);
			return driver_error(I2C_DRIVER, I2C_ERR_NOT_ENOUGH_MEMORY, NULL);
		}
	}

	return NULL;
}

static driver_error_t *i2c_flush_internal(int unit, int *transaction, i2c_cmd_handle_t cmd) {
	// Flush
	esp_err_t err = i2c_master_cmd_begin(unit, cmd, 1000 / portTICK_RATE_MS);
	i2c_cmd_link_delete(cmd);
	lstremove(&transactions, *transaction, 0);

    *transaction = I2C_TRANSACTION_INITIALIZER;

	if (err == ESP_FAIL) {
    	i2c_unlock(unit);
		return driver_error(I2C_DRIVER, I2C_ERR_NOT_ACK, NULL);
	} else if (err == ESP_ERR_TIMEOUT) {
    	i2c_unlock(unit);
		return driver_error(I2C_DRIVER, I2C_ERR_TIMEOUT, NULL);
	}

	return NULL;
}

/*
 * Operation functions
 */
driver_error_t *i2c_flush(int unit, int *transaction, int new_transaction) {
	driver_error_t *error;
	i2c_cmd_handle_t cmd = NULL;

	// Get command
	if ((error = i2c_get_command(unit, transaction, &cmd))) {
		return error;
	}

	// Flush
	if ((error = i2c_flush_internal(unit, transaction, cmd))) {
		return error;
	}

	if (new_transaction) {
		// Create a new command
		if ((error = i2c_create_or_get_command(unit, transaction, &cmd))) {
			i2c_unlock(unit);
			return error;
		}
	}

	return NULL;
}

driver_error_t *i2c_pin_map(int unit, int sda, int scl) {
    // Sanity checks
	if (!((1 << unit) & CPU_I2C_ALL)) {
		return driver_error(I2C_DRIVER, I2C_ERR_INVALID_UNIT, NULL);
	}

	i2c_lock(unit);

	if (i2c[unit].setup) {
	   	i2c_unlock(unit);
		return driver_error(I2C_DRIVER, I2C_ERR_CANNOT_CHANGE_PINMAP, NULL);
	}

	// Sanity checks on pinmap
    if ((!(GPIO_ALL_OUT & (GPIO_BIT_MASK << i2c[unit].scl))) && (scl >= 0)) {
    	i2c_unlock(unit);

		return driver_error(I2C_DRIVER, I2C_ERR_PIN_NOT_ALLOWED, "scl, selected pin cannot be output");
    }

    if ((!(GPIO_ALL_OUT & (GPIO_BIT_MASK << i2c[unit].sda))) && (sda >= 0)) {
    	i2c_unlock(unit);

    	return driver_error(I2C_DRIVER, I2C_ERR_PIN_NOT_ALLOWED, "sda, selected pin cannot be output");
    }

    if ((!(GPIO_ALL_IN & (GPIO_BIT_MASK << i2c[unit].sda))) && (sda >= 0)) {
    	i2c_unlock(unit);

    	return driver_error(I2C_DRIVER, I2C_ERR_PIN_NOT_ALLOWED, "sda, selected pin cannot be input");
    }

    if (!TEST_UNIQUE2(i2c[unit].sda, i2c[unit].scl)) {
    	i2c_unlock(unit);
		return driver_error(I2C_DRIVER, I2C_ERR_PIN_NOT_ALLOWED, "sda and scl must be different");
    }

    // Update pin map, if needed
	if (scl >= 0) {
		i2c[unit].scl = scl;
	}

	if (sda >= 0) {
		i2c[unit].sda = sda;
	}

	i2c_unlock(unit);

	return NULL;
}

driver_error_t *i2c_setup(int unit, int mode, int speed, int addr10_en, int addr, int *deviceid) {
#if CONFIG_LUA_RTOS_USE_HARDWARE_LOCKS
	driver_error_t *error;
#endif

    // Sanity checks
	if (!((1 << unit) & CPU_I2C_ALL)) {
		return driver_error(I2C_DRIVER, I2C_ERR_INVALID_UNIT, NULL);
	}

	if ((speed < 0) || (speed == 0)) {
		speed = 400000;
	}

	i2c_lock(unit);

	// Setup only once
	if (!i2c[unit].setup) {
#if CONFIG_LUA_RTOS_USE_HARDWARE_LOCKS
		if ((error = i2c_lock_resources(unit))) {
	    	i2c_unlock(unit);

			return error;
		}
#endif

	    // Enable module
	    if (unit == 0) {
			periph_module_enable(PERIPH_I2C0_MODULE);
		} else {
			periph_module_enable(PERIPH_I2C1_MODULE);
		}

	    // Setup
	    int buff_len = 0;
	    i2c_config_t conf;

	    conf.sda_io_num = i2c[unit].sda;
	    conf.sda_pullup_en = GPIO_PULLUP_ENABLE;
	    conf.scl_io_num = i2c[unit].scl;
	    conf.scl_pullup_en = GPIO_PULLUP_ENABLE;

	    if (mode == I2C_MASTER) {
	        conf.mode = I2C_MODE_MASTER;
	        conf.master.clk_speed = speed;
	        buff_len = 0;
	    } else {
	    	conf.mode = I2C_MODE_SLAVE;
	    	conf.slave.addr_10bit_en = addr10_en;
	    	conf.slave.slave_addr = addr;
	    	buff_len = 1024;
	    }

	    i2c_param_config(unit, &conf);
	    i2c_driver_install(unit, conf.mode, buff_len, buff_len, 0);

	    i2c[unit].mode = mode;
	    i2c[unit].setup = 1;

	    syslog(LOG_INFO,
	        "i2c%u at pins scl=%s%d/sdc=%s%d", unit,
	        gpio_portname(i2c[unit].scl), gpio_name(i2c[unit].scl),
	        gpio_portname(i2c[unit].sda), gpio_name(i2c[unit].sda)
	    );
	}

	// Get a free device
	int device = i2c_get_free_device(unit);
	if (device < 0) {
		// No more devices
		return driver_error(I2C_DRIVER, I2C_ERR_NO_MORE_DEVICES_ALLOWED, NULL);
	}

	i2c[unit].device[device].speed = speed;

	*deviceid = ((unit << 8) | device);

	i2c_unlock(unit);

    return NULL;
}

driver_error_t *i2c_setspeed(int unit, int speed) {
	driver_error_t *error;

	// Sanity checks
	if ((error = i2c_check(unit))) {
		return error;
	}

	i2c_lock(unit);

	int half_cycle = (I2C_APB_CLK_FREQ / speed) / 2;

	i2c_set_period(unit, (I2C_APB_CLK_FREQ / speed) - half_cycle - 1,  half_cycle - 1);
	i2c_set_start_timing(unit, half_cycle, half_cycle);
	i2c_set_stop_timing(unit, half_cycle, half_cycle);
	i2c_set_data_timing(unit, half_cycle / 2, half_cycle / 2);

	i2c_unlock(unit);

	return NULL;
}

driver_error_t *i2c_start(int deviceid, int *transaction) {
	driver_error_t *error;
	i2c_cmd_handle_t cmd = NULL;

	int unit = (deviceid & 0xff00) >> 8;
	int device = (deviceid & 0x00ff);

	// Sanity checks
	if ((error = i2c_check(unit))) {
		return error;
	}

	if (i2c[unit].mode != I2C_MASTER) {
		return driver_error(I2C_DRIVER, I2C_ERR_INVALID_OPERATION, "only allowed in master mode");
	}

	i2c_lock(unit);

	i2c_setspeed(unit, i2c[unit].device[device].speed);

	if ((error = i2c_create_or_get_command(unit, transaction, &cmd))) {
		i2c_unlock(unit);
		return error;
	}

	i2c_master_start(cmd);

	i2c_unlock(unit);

	return NULL;
}

driver_error_t *i2c_stop(int deviceid, int *transaction) {
	driver_error_t *error;

	int unit = (deviceid & 0xff00) >> 8;

	// Sanity checks
	if ((error = i2c_check(unit))) {
		return error;
	}

	if (i2c[unit].mode != I2C_MASTER) {
		return driver_error(I2C_DRIVER, I2C_ERR_INVALID_OPERATION, "only allowed in master mode");
	}

	i2c_lock(unit);

	// Get command
	i2c_cmd_handle_t cmd;
    if (lstget(&transactions, *transaction, (void **)&cmd)) {
    	i2c_unlock(unit);
		return driver_error(I2C_DRIVER, I2C_ERR_INVALID_TRANSACTION, NULL);
    }

	i2c_master_stop(cmd);

	// Flush
	if ((error = i2c_flush_internal(unit, transaction, cmd))) {
		i2c_unlock(unit);
		return error;
	}

	i2c_unlock(unit);

	return NULL;
}

driver_error_t *i2c_write_address(int deviceid, int *transaction, char address, int read) {
	driver_error_t *error;

	int unit = (deviceid & 0xff00) >> 8;

	// Sanity checks
	if ((error = i2c_check(unit))) {
		return error;
	}

	if (i2c[unit].mode != I2C_MASTER) {
		return driver_error(I2C_DRIVER, I2C_ERR_INVALID_OPERATION, NULL);
	}

	i2c_lock(unit);

	// Get command
	i2c_cmd_handle_t cmd;
    if (lstget(&transactions, *transaction, (void **)&cmd)) {
    	i2c_unlock(unit);

		return driver_error(I2C_DRIVER, I2C_ERR_INVALID_TRANSACTION, NULL);
    }

    i2c_master_write_byte(cmd, address << 1 | (read?I2C_MASTER_READ:I2C_MASTER_WRITE), ACK_CHECK_EN);

    i2c_unlock(unit);

	return NULL;
}

driver_error_t *i2c_write(int deviceid, int *transaction, char *data, int len) {
	driver_error_t *error;

	int unit = (deviceid & 0xff00) >> 8;

	// Sanity checks
	if ((error = i2c_check(unit))) {
		return error;
	}

	if (i2c[unit].mode != I2C_MASTER) {
		return driver_error(I2C_DRIVER, I2C_ERR_INVALID_OPERATION, NULL);
	}

	i2c_lock(unit);

	// Get command
	i2c_cmd_handle_t cmd;
    if (lstget(&transactions, *transaction, (void **)&cmd)) {
    	i2c_unlock(unit);

		return driver_error(I2C_DRIVER, I2C_ERR_INVALID_TRANSACTION, NULL);
    }

    if (len > 1) {
    	i2c_master_write(cmd, (uint8_t *)data, len, ACK_CHECK_EN);
    } else {
        i2c_master_write_byte(cmd, *data, ACK_CHECK_EN);
    }

	i2c_unlock(unit);

    return NULL;
}

driver_error_t *i2c_read(int deviceid, int *transaction, char *data, int len) {
	driver_error_t *error;

	int unit = (deviceid & 0xff00) >> 8;

	// Sanity checks
	if ((error = i2c_check(unit))) {
		return error;
	}

	if (i2c[unit].mode != I2C_MASTER) {
		return driver_error(I2C_DRIVER, I2C_ERR_INVALID_OPERATION, NULL);
	}

	i2c_lock(unit);

	// Get command
	i2c_cmd_handle_t cmd;
    if (lstget(&transactions, *transaction, (void **)&cmd)) {
    	i2c_unlock(unit);

		return driver_error(I2C_DRIVER, I2C_ERR_INVALID_TRANSACTION, NULL);
    }

    if (len > 1) {
    	i2c_master_read(cmd, (uint8_t *)data, len - 1, ACK_VAL);
    }

   	i2c_master_read_byte(cmd, (uint8_t *)(data + len - 1), NACK_VAL);

    i2c_unlock(unit);

    return NULL;
}

#endif<|MERGE_RESOLUTION|>--- conflicted
+++ resolved
@@ -137,11 +137,7 @@
 	memset(i2c, 0, sizeof(i2c_t) * (CPU_LAST_I2C + 1));
 
 	// Init transaction list
-<<<<<<< HEAD
-	lstinit(&transactions, 0);
-=======
-    list_init(&transactions, 0, LIST_DEFAULT);
->>>>>>> 9682028d
+	lstinit(&transactions, 0, LIST_DEFAULT);
 
     // Init mutexes and pin maps
     for(i=0;i < CPU_LAST_I2C + 1;i++) {
