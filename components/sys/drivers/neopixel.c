/*
 * Copyright (C) 2015 - 2018, IBEROXARXA SERVICIOS INTEGRALES, S.L.
 * Copyright (C) 2015 - 2018, Jaume Olivé Petrus (jolive@whitecatboard.org)
 *
 * All rights reserved.
 *
 * Redistribution and use in source and binary forms, with or without
 * modification, are permitted provided that the following conditions are met:
 *
 *     * Redistributions of source code must retain the above copyright
 *       notice, this list of conditions and the following disclaimer.
 *     * Redistributions in binary form must reproduce the above copyright
 *       notice, this list of conditions and the following disclaimer in the
 *       documentation and/or other materials provided with the distribution.
 *     * Neither the name of the <organization> nor the
 *       names of its contributors may be used to endorse or promote products
 *       derived from this software without specific prior written permission.
 *     * The WHITECAT logotype cannot be changed, you can remove it, but you
 *       cannot change it in any way. The WHITECAT logotype is:
 *
 *          /\       /\
 *         /  \_____/  \
 *        /_____________\
 *        W H I T E C A T
 *
 *     * Redistributions in binary form must retain all copyright notices printed
 *       to any local or remote output device. This include any reference to
 *       Lua RTOS, whitecatboard.org, Lua, and other copyright notices that may
 *       appear in the future.
 *
 * THIS SOFTWARE IS PROVIDED BY THE COPYRIGHT HOLDERS AND CONTRIBUTORS "AS IS" AND
 * ANY EXPRESS OR IMPLIED WARRANTIES, INCLUDING, BUT NOT LIMITED TO, THE IMPLIED
 * WARRANTIES OF MERCHANTABILITY AND FITNESS FOR A PARTICULAR PURPOSE ARE
 * DISCLAIMED. IN NO EVENT SHALL <COPYRIGHT HOLDER> BE LIABLE FOR ANY
 * DIRECT, INDIRECT, INCIDENTAL, SPECIAL, EXEMPLARY, OR CONSEQUENTIAL DAMAGES
 * (INCLUDING, BUT NOT LIMITED TO, PROCUREMENT OF SUBSTITUTE GOODS OR SERVICES;
 * LOSS OF USE, DATA, OR PROFITS; OR BUSINESS INTERRUPTION) HOWEVER CAUSED AND
 * ON ANY THEORY OF LIABILITY, WHETHER IN CONTRACT, STRICT LIABILITY, OR TORT
 * (INCLUDING NEGLIGENCE OR OTHERWISE) ARISING IN ANY WAY OUT OF THE USE OF THIS
 * SOFTWARE, EVEN IF ADVISED OF THE POSSIBILITY OF SUCH DAMAGE.
 *
 * Lua RTOS, NEOPIXEL WS2812B driver
 *
 */

#include "freertos/FreeRTOS.h"

#include "neopixel.h"

#include <sys/list.h>
#include <sys/driver.h>
#include <sys/delay.h>

#include <drivers/gpio.h>
#include <drivers/nzr.h>

#define NEO_CYCLES(n) ((double)n / (double)((double)1000000000L / (double)CPU_HZ))

static nzr_timing_t chipset[1] = {
	{NEO_CYCLES(350), NEO_CYCLES(900), NEO_CYCLES(900), NEO_CYCLES(350), NEO_CYCLES(50000)}, // WS2812B
};

// Register driver and messages
void neopixel_init();

DRIVER_REGISTER_BEGIN(NEOPIXEL,neopixel,NULL,neopixel_init,NULL);
	DRIVER_REGISTER_ERROR(NEOPIXEL, neopixel, NotEnoughtMemory, "not enough memory", NEOPIXEL_ERR_NOT_ENOUGH_MEMORY);
	DRIVER_REGISTER_ERROR(NEOPIXEL, neopixel, InvalidUnit, "invalid unit", NEOPIXEL_ERR_INVALID_UNIT);
	DRIVER_REGISTER_ERROR(NEOPIXEL, neopixel, InvalidPixel, "invalid pixel", NEOPIXEL_ERR_INVALID_PIXEL);
	DRIVER_REGISTER_ERROR(NEOPIXEL, neopixel, InvalidController, "invalid controller", NEOPIXEL_ERR_INVALID_CONTROLLER);
	DRIVER_REGISTER_ERROR(NEOPIXEL, neopixel, InvalidRGBComponent, "invalid RGB component", NEOPIXEL_ERR_INVALID_RGB_COMPONENT);
DRIVER_REGISTER_END(NEOPIXEL,neopixel,NULL,neopixel_init,NULL);

// List of units
struct list neopixel_list;

/*
 * Operation functions
 */
void neopixel_init() {
	// Init  list
<<<<<<< HEAD
	lstinit(&neopixel_list, 0);
=======
    list_init(&neopixel_list, 0, LIST_DEFAULT);
>>>>>>> 9682028d
}

driver_error_t *neopixel_rgb(uint32_t unit, uint32_t pixel, uint8_t r, uint8_t g, uint8_t b) {
	neopixel_instance_t *instance;

	// Get instance
    if (lstget(&neopixel_list, (int)unit, (void **)&instance)) {
		return driver_error(NEOPIXEL_DRIVER, NEOPIXEL_ERR_INVALID_UNIT, NULL);
    }

    if (pixel > instance->npixels) {
		return driver_error(NEOPIXEL_DRIVER, NEOPIXEL_ERR_INVALID_PIXEL, NULL);
    }

    instance->pixels[pixel].r = r;
    instance->pixels[pixel].g = g;
    instance->pixels[pixel].b = b;

    return NULL;
}

driver_error_t *neopixel_setup(neopixel_controller_t controller, uint8_t gpio, uint32_t pixels, uint32_t *unit) {
	driver_error_t *error;
	uint32_t nzr_unit;

	if (controller > 1) {
		return driver_error(NEOPIXEL_DRIVER, NEOPIXEL_ERR_INVALID_CONTROLLER, NULL);
	}

	// Setup NZR
	if ((error = nzr_setup(&chipset[controller], gpio, &nzr_unit))) {
		return error;
	}

	// Create an instance
	neopixel_instance_t *instance = (neopixel_instance_t *)calloc(1,sizeof(neopixel_instance_t));
	if (!instance) {
		return driver_error(NEOPIXEL_DRIVER, NEOPIXEL_ERR_NOT_ENOUGH_MEMORY, NULL);
	}

	// Populate instance
	instance->npixels = pixels;
	instance->nzr_unit = nzr_unit;
	instance->pixels = (neopixel_pixel_t *)calloc(1,sizeof(neopixel_pixel_t) * pixels);
	if (!instance->pixels) {
		free(instance);
		return driver_error(NEOPIXEL_DRIVER, NEOPIXEL_ERR_NOT_ENOUGH_MEMORY, NULL);
	}

	// Add instance
	if (lstadd(&neopixel_list, instance, (int *)unit)) {
		free(instance->pixels);
		free(instance);

		return driver_error(NEOPIXEL_DRIVER, NEOPIXEL_ERR_NOT_ENOUGH_MEMORY, NULL);
	}

	return NULL;
}

driver_error_t *neopixel_update(uint32_t unit) {
	neopixel_instance_t *instance;
	driver_error_t *error;

	// Get instance
    if (lstget(&neopixel_list, (int)unit, (void **)&instance)) {
		return driver_error(NEOPIXEL_DRIVER, NEOPIXEL_ERR_INVALID_UNIT, NULL);
    }

    // Send buffer
    if ((error = nzr_send(instance->nzr_unit, (uint8_t *)instance->pixels, 24 * instance->npixels))) {
		return error;
	}

	return NULL;
}<|MERGE_RESOLUTION|>--- conflicted
+++ resolved
@@ -79,11 +79,7 @@
  */
 void neopixel_init() {
 	// Init  list
-<<<<<<< HEAD
-	lstinit(&neopixel_list, 0);
-=======
-    list_init(&neopixel_list, 0, LIST_DEFAULT);
->>>>>>> 9682028d
+	lstinit(&neopixel_list, 0, LIST_DEFAULT);
 }
 
 driver_error_t *neopixel_rgb(uint32_t unit, uint32_t pixel, uint8_t r, uint8_t g, uint8_t b) {
