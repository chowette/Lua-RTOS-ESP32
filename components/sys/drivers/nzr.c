/*
 * Copyright (C) 2015 - 2018, IBEROXARXA SERVICIOS INTEGRALES, S.L.
 * Copyright (C) 2015 - 2018, Jaume Olivé Petrus (jolive@whitecatboard.org)
 *
 * All rights reserved.
 *
 * Redistribution and use in source and binary forms, with or without
 * modification, are permitted provided that the following conditions are met:
 *
 *     * Redistributions of source code must retain the above copyright
 *       notice, this list of conditions and the following disclaimer.
 *     * Redistributions in binary form must reproduce the above copyright
 *       notice, this list of conditions and the following disclaimer in the
 *       documentation and/or other materials provided with the distribution.
 *     * Neither the name of the <organization> nor the
 *       names of its contributors may be used to endorse or promote products
 *       derived from this software without specific prior written permission.
 *     * The WHITECAT logotype cannot be changed, you can remove it, but you
 *       cannot change it in any way. The WHITECAT logotype is:
 *
 *          /\       /\
 *         /  \_____/  \
 *        /_____________\
 *        W H I T E C A T
 *
 *     * Redistributions in binary form must retain all copyright notices printed
 *       to any local or remote output device. This include any reference to
 *       Lua RTOS, whitecatboard.org, Lua, and other copyright notices that may
 *       appear in the future.
 *
 * THIS SOFTWARE IS PROVIDED BY THE COPYRIGHT HOLDERS AND CONTRIBUTORS "AS IS" AND
 * ANY EXPRESS OR IMPLIED WARRANTIES, INCLUDING, BUT NOT LIMITED TO, THE IMPLIED
 * WARRANTIES OF MERCHANTABILITY AND FITNESS FOR A PARTICULAR PURPOSE ARE
 * DISCLAIMED. IN NO EVENT SHALL <COPYRIGHT HOLDER> BE LIABLE FOR ANY
 * DIRECT, INDIRECT, INCIDENTAL, SPECIAL, EXEMPLARY, OR CONSEQUENTIAL DAMAGES
 * (INCLUDING, BUT NOT LIMITED TO, PROCUREMENT OF SUBSTITUTE GOODS OR SERVICES;
 * LOSS OF USE, DATA, OR PROFITS; OR BUSINESS INTERRUPTION) HOWEVER CAUSED AND
 * ON ANY THEORY OF LIABILITY, WHETHER IN CONTRACT, STRICT LIABILITY, OR TORT
 * (INCLUDING NEGLIGENCE OR OTHERWISE) ARISING IN ANY WAY OUT OF THE USE OF THIS
 * SOFTWARE, EVEN IF ADVISED OF THE POSSIBILITY OF SUCH DAMAGE.
 *
 * Lua RTOS, NZR driver
 *
 */

#include "freertos/FreeRTOS.h"
#include "nzr.h"

#include <string.h>

#include <sys/driver.h>
#include <sys/delay.h>
#include <sys/list.h>

#include <drivers/gpio.h>

// Register driver and messages
void nzr_init();

DRIVER_REGISTER_BEGIN(NZR,nzr,NULL,nzr_init,NULL);
	DRIVER_REGISTER_ERROR(NZR, nzr, NotEnoughtMemory, "not enough memory", NZR_ERR_NOT_ENOUGH_MEMORY);
	DRIVER_REGISTER_ERROR(NZR, nzr, InvalidUnit, "invalid unit", NRZ_ERR_INVALID_UNIT);
DRIVER_REGISTER_END(NZR,nzr,NULL,nzr_init,NULL);

// List of units
struct list nzr_list;

/*
 * Operation functions
 */
void nzr_init() {
	// Init  list
<<<<<<< HEAD
	lstinit(&nzr_list, 0);
=======
    list_init(&nzr_list, 0, LIST_DEFAULT);
>>>>>>> 9682028d
}

driver_error_t *nzr_setup(nzr_timing_t *timing, uint8_t gpio, uint32_t *unit) {
	driver_error_t *error;
	nzr_instance_t *instance;
#if CONFIG_LUA_RTOS_USE_HARDWARE_LOCKS
    driver_unit_lock_error_t *lock_error = NULL;
#endif

	// Allocate space for instance
	instance = (nzr_instance_t *)calloc(1, sizeof(nzr_instance_t));
	if (!instance) {
		return driver_error(NZR_DRIVER, NZR_ERR_NOT_ENOUGH_MEMORY, NULL);
	}

	// Copy values to instance
	memcpy(&instance->timings, timing, sizeof(nzr_timing_t));
	instance->gpio = gpio;

	// Add instance
	if (lstadd(&nzr_list, instance, (int *)unit)) {
		free(instance);

		return driver_error(NZR_DRIVER, NZR_ERR_NOT_ENOUGH_MEMORY, NULL);
	}

#if CONFIG_LUA_RTOS_USE_HARDWARE_LOCKS
    // Lock the GPIO
    if ((lock_error = driver_lock(NZR_DRIVER, *unit, GPIO_DRIVER, gpio, DRIVER_ALL_FLAGS, NULL))) {
    	lstremove(&nzr_list, *unit, 1);
    	// Revoked lock on pin
    	return driver_lock_error(NZR_DRIVER, lock_error);
    }
#endif

	// Configure GPIO as output
	if ((error = gpio_pin_output(gpio))) {
		return error;
	}

	gpio_ll_pin_clr(gpio);

	return NULL;
}

driver_error_t *nzr_send(uint32_t unit, uint8_t *data, uint32_t bits) {
	nzr_instance_t *instance;
	uint8_t mask;
	uint32_t pulseH;
	uint32_t pulseL;
	uint32_t c, s, bit;

	// Get instance
    if (lstget(&nzr_list, (int)unit, (void **)&instance)) {
		return driver_error(NZR_DRIVER, NRZ_ERR_INVALID_UNIT, NULL);
    }

	portDISABLE_INTERRUPTS();

	mask = 0x80;
	c = xthal_get_ccount();
	for(bit = 0;bit < bits; bit++) {
		s = c;
		pulseH = ((*data) & mask)?instance->timings.t1h:instance->timings.t0h;
		pulseL = ((*data) & mask)?instance->timings.t1l:instance->timings.t0l;

		gpio_ll_pin_set(instance->gpio);
		while (((c = xthal_get_ccount()) - s) < pulseH);

		s = c;
		gpio_ll_pin_clr(instance->gpio);
		while (((c = xthal_get_ccount()) - s) < pulseL);

		mask = mask >> 1;
		if (mask == 0) {
			mask = 0x80;
			data++;
		}
	}

	s = c;
	while (((c = xthal_get_ccount()) - s) < instance->timings.res);

	portENABLE_INTERRUPTS();

	return NULL;
}<|MERGE_RESOLUTION|>--- conflicted
+++ resolved
@@ -70,11 +70,7 @@
  */
 void nzr_init() {
 	// Init  list
-<<<<<<< HEAD
-	lstinit(&nzr_list, 0);
-=======
-    list_init(&nzr_list, 0, LIST_DEFAULT);
->>>>>>> 9682028d
+    lstinit(&nzr_list, 0, LIST_DEFAULT);
 }
 
 driver_error_t *nzr_setup(nzr_timing_t *timing, uint8_t gpio, uint32_t *unit) {
