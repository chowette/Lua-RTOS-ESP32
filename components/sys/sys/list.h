/*
 * Copyright (C) 2015 - 2018, IBEROXARXA SERVICIOS INTEGRALES, S.L.
 * Copyright (C) 2015 - 2018, Jaume Olivé Petrus (jolive@whitecatboard.org)
 *
 * All rights reserved.
 *
 * Redistribution and use in source and binary forms, with or without
 * modification, are permitted provided that the following conditions are met:
 *
 *     * Redistributions of source code must retain the above copyright
 *       notice, this list of conditions and the following disclaimer.
 *     * Redistributions in binary form must reproduce the above copyright
 *       notice, this list of conditions and the following disclaimer in the
 *       documentation and/or other materials provided with the distribution.
 *     * Neither the name of the <organization> nor the
 *       names of its contributors may be used to endorse or promote products
 *       derived from this software without specific prior written permission.
 *     * The WHITECAT logotype cannot be changed, you can remove it, but you
 *       cannot change it in any way. The WHITECAT logotype is:
 *
 *          /\       /\
 *         /  \_____/  \
 *        /_____________\
 *        W H I T E C A T
 *
 *     * Redistributions in binary form must retain all copyright notices printed
 *       to any local or remote output device. This include any reference to
 *       Lua RTOS, whitecatboard.org, Lua, and other copyright notices that may
 *       appear in the future.
 *
 * THIS SOFTWARE IS PROVIDED BY THE COPYRIGHT HOLDERS AND CONTRIBUTORS "AS IS" AND
 * ANY EXPRESS OR IMPLIED WARRANTIES, INCLUDING, BUT NOT LIMITED TO, THE IMPLIED
 * WARRANTIES OF MERCHANTABILITY AND FITNESS FOR A PARTICULAR PURPOSE ARE
 * DISCLAIMED. IN NO EVENT SHALL <COPYRIGHT HOLDER> BE LIABLE FOR ANY
 * DIRECT, INDIRECT, INCIDENTAL, SPECIAL, EXEMPLARY, OR CONSEQUENTIAL DAMAGES
 * (INCLUDING, BUT NOT LIMITED TO, PROCUREMENT OF SUBSTITUTE GOODS OR SERVICES;
 * LOSS OF USE, DATA, OR PROFITS; OR BUSINESS INTERRUPTION) HOWEVER CAUSED AND
 * ON ANY THEORY OF LIABILITY, WHETHER IN CONTRACT, STRICT LIABILITY, OR TORT
 * (INCLUDING NEGLIGENCE OR OTHERWISE) ARISING IN ANY WAY OUT OF THE USE OF THIS
 * SOFTWARE, EVEN IF ADVISED OF THE POSSIBILITY OF SUCH DAMAGE.
 *
 * Lua RTOS, list data structure
 *
 */

#ifndef _LIST_H
#define	_LIST_H

#include <stdint.h>
#include <sys/mutex.h>

struct list {
    struct mtx mutex;
    struct list_index *index;
    struct list_index *free;
    struct list_index *last;
    uint8_t indexes;
    uint8_t first_index;
    uint8_t flags;
    uint8_t init;
};

struct list_index {
    void *item;
    uint8_t index;
    uint8_t deleted;
    struct list_index *next;
    struct list_index *previous;
};

<<<<<<< HEAD
void lstinit(struct list *list, int first_index);
int lstadd(struct list *list, void *item, int *item_index);
int lstget(struct list *list, int index, void **item);
int lstremove(struct list *list, int index, int destroy);
int lstremovec(struct list *list, int index, int destroy, bool compact);
int lstfirst(struct list *list);
int lstnext(struct list *list, int index);
void lstdestroy(struct list *list, int items);
=======
#define LIST_DEFAULT 	(1 << 0)
#define LIST_NOT_INDEXED (1 << 1)

void list_init(struct list *list, int first_index, uint8_t flags);
int list_add(struct list *list, void *item, int *item_index);
int list_get(struct list *list, int index, void **item);
int list_remove(struct list *list, int index, int destroy);
int list_remove_compact(struct list *list, int index, int destroy, bool compact);
int list_first(struct list *list);
int list_last(struct list *list);
int list_next(struct list *list, int index);
void list_destroy(struct list *list, int items);
>>>>>>> 9682028d

#endif	/* LIST_H */
<|MERGE_RESOLUTION|>--- conflicted
+++ resolved
@@ -39,7 +39,7 @@
  * (INCLUDING NEGLIGENCE OR OTHERWISE) ARISING IN ANY WAY OUT OF THE USE OF THIS
  * SOFTWARE, EVEN IF ADVISED OF THE POSSIBILITY OF SUCH DAMAGE.
  *
- * Lua RTOS, list data structure
+ * Lua RTOS driver common functions
  *
  */
 
@@ -51,45 +51,34 @@
 
 struct list {
     struct mtx mutex;
-    struct list_index *index;
-    struct list_index *free;
-    struct list_index *last;
+    struct lstindex *index;
+    struct lstindex *free;
+    struct lstindex *last;
     uint8_t indexes;
     uint8_t first_index;
     uint8_t flags;
     uint8_t init;
 };
 
-struct list_index {
+struct lstindex {
     void *item;
     uint8_t index;
     uint8_t deleted;
-    struct list_index *next;
-    struct list_index *previous;
+    struct lstindex *next;
+    struct lstindex *previous;
 };
 
-<<<<<<< HEAD
-void lstinit(struct list *list, int first_index);
+#define LIST_DEFAULT 	(1 << 0)
+#define LIST_NOT_INDEXED (1 << 1)
+
+void lstinit(struct list *list, int first_index, uint8_t flags);
 int lstadd(struct list *list, void *item, int *item_index);
 int lstget(struct list *list, int index, void **item);
 int lstremove(struct list *list, int index, int destroy);
-int lstremovec(struct list *list, int index, int destroy, bool compact);
+int lstremoveC(struct list *list, int index, int destroy, bool compact);
 int lstfirst(struct list *list);
+int lstlast(struct list *list);
 int lstnext(struct list *list, int index);
 void lstdestroy(struct list *list, int items);
-=======
-#define LIST_DEFAULT 	(1 << 0)
-#define LIST_NOT_INDEXED (1 << 1)
 
-void list_init(struct list *list, int first_index, uint8_t flags);
-int list_add(struct list *list, void *item, int *item_index);
-int list_get(struct list *list, int index, void **item);
-int list_remove(struct list *list, int index, int destroy);
-int list_remove_compact(struct list *list, int index, int destroy, bool compact);
-int list_first(struct list *list);
-int list_last(struct list *list);
-int list_next(struct list *list, int index);
-void list_destroy(struct list *list, int items);
->>>>>>> 9682028d
-
-#endif	/* LIST_H */
+#endif	/* _LIST_H */