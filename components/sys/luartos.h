--- conflicted
+++ resolved
@@ -57,18 +57,18 @@
  */
 #define LUA_USE_ROTABLE	   1
 
-<<<<<<< HEAD
-
-//enables the whitecate ide block support
+
+
+//enables the whitecat ide block support
 #if CONFIG_LUA_RTOS_LUA_USE_BLOCK_CONTEXT
 #define LUA_USE_BLOCK_CONTEXT 1
 #else
 #define LUA_USE_BLOCK_CONTEXT 0
 #endif
-=======
+
 // enables the user to disable the automatic indenting
 #define EDITOR_TOGGLE_AUTO_INDENT	1
->>>>>>> 97af163e
+
 
 // Get the UART assigned to the console
 #if CONFIG_LUA_RTOS_CONSOLE_UART0
