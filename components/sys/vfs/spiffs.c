/*
 * Copyright (C) 2015 - 2018, IBEROXARXA SERVICIOS INTEGRALES, S.L.
 * Copyright (C) 2015 - 2018, Jaume Olivé Petrus (jolive@whitecatboard.org)
 *
 * All rights reserved.
 *
 * Redistribution and use in source and binary forms, with or without
 * modification, are permitted provided that the following conditions are met:
 *
 *     * Redistributions of source code must retain the above copyright
 *       notice, this list of conditions and the following disclaimer.
 *     * Redistributions in binary form must reproduce the above copyright
 *       notice, this list of conditions and the following disclaimer in the
 *       documentation and/or other materials provided with the distribution.
 *     * Neither the name of the <organization> nor the
 *       names of its contributors may be used to endorse or promote products
 *       derived from this software without specific prior written permission.
 *     * The WHITECAT logotype cannot be changed, you can remove it, but you
 *       cannot change it in any way. The WHITECAT logotype is:
 *
 *          /\       /\
 *         /  \_____/  \
 *        /_____________\
 *        W H I T E C A T
 *
 *     * Redistributions in binary form must retain all copyright notices printed
 *       to any local or remote output device. This include any reference to
 *       Lua RTOS, whitecatboard.org, Lua, and other copyright notices that may
 *       appear in the future.
 *
 * THIS SOFTWARE IS PROVIDED BY THE COPYRIGHT HOLDERS AND CONTRIBUTORS "AS IS" AND
 * ANY EXPRESS OR IMPLIED WARRANTIES, INCLUDING, BUT NOT LIMITED TO, THE IMPLIED
 * WARRANTIES OF MERCHANTABILITY AND FITNESS FOR A PARTICULAR PURPOSE ARE
 * DISCLAIMED. IN NO EVENT SHALL <COPYRIGHT HOLDER> BE LIABLE FOR ANY
 * DIRECT, INDIRECT, INCIDENTAL, SPECIAL, EXEMPLARY, OR CONSEQUENTIAL DAMAGES
 * (INCLUDING, BUT NOT LIMITED TO, PROCUREMENT OF SUBSTITUTE GOODS OR SERVICES;
 * LOSS OF USE, DATA, OR PROFITS; OR BUSINESS INTERRUPTION) HOWEVER CAUSED AND
 * ON ANY THEORY OF LIABILITY, WHETHER IN CONTRACT, STRICT LIABILITY, OR TORT
 * (INCLUDING NEGLIGENCE OR OTHERWISE) ARISING IN ANY WAY OUT OF THE USE OF THIS
 * SOFTWARE, EVEN IF ADVISED OF THE POSSIBILITY OF SUCH DAMAGE.
 *
 * Lua RTOS spiffs vfs
 *
 */

#include "sdkconfig.h"

#if CONFIG_LUA_RTOS_USE_SPIFFS

#include "esp_partition.h"

#include <freertos/FreeRTOS.h>

#include <string.h>
#include <stdio.h>
#include <limits.h>

#include <sys/stat.h>

#include "esp_vfs.h"
#include "esp_attr.h"
#include <errno.h>

#include <spiffs.h>
#include <esp_spiffs.h>
#include <spiffs_nucleus.h>
#include <sys/syslog.h>
#include <sys/mount.h>
#include <sys/list.h>
#include <sys/fcntl.h>
#include <dirent.h>

static int vfs_spiffs_open(const char *path, int flags, int mode);
static ssize_t vfs_spiffs_write(int fd, const void *data, size_t size);
static ssize_t vfs_spiffs_read(int fd, void * dst, size_t size);
static int vfs_spiffs_fstat(int fd, struct stat * st);
static int vfs_spiffs_close(int fd);
static off_t vfs_spiffs_lseek(int fd, off_t size, int mode);

#if !defined(max)
#define max(A,B) ( (A) > (B) ? (A):(B))
#endif

#if !defined(min)
#define min(A,B) ( (A) < (B) ? (A):(B))
#endif

#define VFS_SPIFFS_FLAGS_READONLY  (1 << 0)

typedef struct {
	uint8_t flags;
} vfs_spiffs_meta_t;

typedef struct {
	DIR dir;
	spiffs_DIR spiffs_dir;
	char path[MAXNAMLEN + 1];
	struct dirent ent;
	uint8_t read_mount;
} vfs_spiffs_dir_t;

typedef struct {
	spiffs_file spiffs_file;
	char path[MAXNAMLEN + 1];
	uint8_t is_dir;
} vfs_spiffs_file_t;


static spiffs fs;
static struct list files;

static u8_t *my_spiffs_work_buf;
static u8_t *my_spiffs_fds;
static u8_t *my_spiffs_cache;

static void dir_path(char *npath, uint8_t base) {
	int len = strlen(npath);

	if (base) {
		char *c;

		c = &npath[len - 1];
		while (c >= npath) {
			if (*c == '/') {
				break;
			}

			len--;
			c--;
		}
	}

    if (len > 1) {
    	if (npath[len - 1] == '.') {
    		npath[len - 1] = '\0';

        	if (npath[len - 2] == '/') {
        		npath[len - 2] = '\0';
        	}
    	} else {
        	if (npath[len - 1] == '/') {
        		npath[len - 1] = '\0';
        	}
    	}
    } else {
    	if ((npath[len - 1] == '/') ||  (npath[len - 1] == '.')) {
    		npath[len - 1] = '\0';
    	}
    }

    strlcat(npath,"/.", PATH_MAX);
}

static void check_path(const char *path, uint8_t *base_is_dir, uint8_t *full_is_dir, uint8_t *is_file, int *files) {
    char bpath[PATH_MAX + 1]; // Base path
    char fpath[PATH_MAX + 1]; // Full path
    struct spiffs_dirent e;
    spiffs_DIR d;
    int file_num = 0;

    *files = 0;
    *base_is_dir = 0;
    *full_is_dir = 0;
    *is_file = 0;

    // Get base directory name
    strlcpy(bpath, path, PATH_MAX);
    dir_path(bpath, 1);

    // Get full directory name
    strlcpy(fpath, path, PATH_MAX);
    dir_path(fpath, 0);

    SPIFFS_opendir(&fs, "/", &d);
	while (SPIFFS_readdir(&d, &e)) {
		if (!strcmp(bpath, (const char *)e.name)) {
			*base_is_dir = 1;
		}

		if (!strcmp(fpath, (const char *)e.name)) {
			*full_is_dir = 1;
		}

		if (!strcmp(path, (const char *)e.name)) {
			*is_file = 1;
		}

		if (!strncmp(fpath, (const char *)e.name, min(strlen((char *)e.name), strlen(fpath) - 1))) {
			if (strcmp(fpath, (const char *)e.name)) {
				file_num++;
			}
		}
	}
	SPIFFS_closedir(&d);

	*files = file_num;
}

/*
 * This function translate error codes from SPIFFS to errno error codes
 *
 */
static int spiffs_result(int res) {
    switch (res) {
        case SPIFFS_OK:
        case SPIFFS_ERR_END_OF_OBJECT:
            return 0;

        case SPIFFS_ERR_NOT_FOUND:
        case SPIFFS_ERR_CONFLICTING_NAME:
            return ENOENT;

        case SPIFFS_ERR_NOT_WRITABLE:
        case SPIFFS_ERR_NOT_READABLE:
            return EACCES;

        case SPIFFS_ERR_FILE_EXISTS:
            return EEXIST;

        default:
            return res;
    }
}

static int vfs_spiffs_open(const char *path, int flags, int mode) {
    char npath[PATH_MAX + 1];
	int fd, result = 0;

	// Allocate new file
	vfs_spiffs_file_t *file = calloc(1, sizeof(vfs_spiffs_file_t));
	if (!file) {
		errno = ENOMEM;
		return -1;
	}

    // Add file to file list. List index is file descriptor.
    int res = lstadd(&files, file, &fd);
    if (res) {
    	free(file);
    	errno = res;
    	return -1;
    }

    // Make a copy of path
	strlcpy(file->path, path, MAXNAMLEN);

    // Open file
    spiffs_flags spiffs_mode = 0;

    // Translate flags to SPIFFS flags
    if (flags == O_RDONLY)
    	spiffs_mode |= SPIFFS_RDONLY;

    if (flags & O_WRONLY)
    	spiffs_mode |= SPIFFS_WRONLY;

    if (flags & O_RDWR)
    	spiffs_mode = SPIFFS_RDWR;

    if (flags & O_EXCL)
    	spiffs_mode |= SPIFFS_EXCL;

    if (flags & O_CREAT)
    	spiffs_mode |= SPIFFS_CREAT;

    if (flags & O_TRUNC)
    	spiffs_mode |= SPIFFS_TRUNC;

    // Check path
    uint8_t base_is_dir = 0;
    uint8_t full_is_dir = 0;
    uint8_t is_file = 0;
    int file_num = 0;

    check_path(path, &base_is_dir, &full_is_dir, &is_file, &file_num);

    if (full_is_dir) {
    	// We want to open a directory.
    	// If in flags are set some write access mode this is an error, because we only
    	// can open a directory in read mode.
    	if (spiffs_mode & (SPIFFS_WRONLY | SPIFFS_CREAT | SPIFFS_TRUNC)) {
    		lstremove(&files, fd, 1);
    		errno = EISDIR;
    		return -1;
    	}

    	// Open the directory
        strlcpy(npath, path, PATH_MAX);
        dir_path((char *)npath, 0);

        // Open SPIFFS file
        file->spiffs_file = SPIFFS_open(&fs, npath, SPIFFS_RDONLY, 0);
        if (file->spiffs_file < 0) {
            result = spiffs_result(fs.err_code);
        }

    	file->is_dir = 1;
    } else {
    	if (!base_is_dir) {
    		// If base path is not a directory we return an error
    		lstremove(&files, fd, 1);
    		errno = ENOENT;
    		return -1;
    	} else {
            // Open SPIFFS file
            file->spiffs_file = SPIFFS_open(&fs, path, spiffs_mode, 0);
            if (file->spiffs_file < 0) {
                result = spiffs_result(fs.err_code);
            }
    	}
    }

    if (result != 0) {
    	lstremove(&files, fd, 1);
    	errno = result;
    	return -1;
    }

    return fd;
}

static ssize_t vfs_spiffs_write(int fd, const void *data, size_t size) {
	vfs_spiffs_file_t *file;
	int res;

    res = lstget(&files, fd, (void **)&file);
    if (res) {
		errno = EBADF;
		return -1;
    }

    if (file->is_dir) {
		errno = EBADF;
		return -1;
    }

    // Write SPIFFS file
	res = SPIFFS_write(&fs, file->spiffs_file, (void *)data, size);
	if (res >= 0) {
		return res;
	} else {
		res = spiffs_result(fs.err_code);
		if (res != 0) {
			errno = res;
			return -1;
		}
	}

	return -1;
}

static ssize_t vfs_spiffs_read(int fd, void * dst, size_t size) {
	vfs_spiffs_file_t *file;
	int res;

    res = lstget(&files, fd, (void **)&file);
    if (res) {
		errno = EBADF;
		return -1;
    }

    if (file->is_dir) {
		errno = EBADF;
		return -1;
    }

    // Read SPIFFS file
	res = SPIFFS_read(&fs, file->spiffs_file, dst, size);
	if (res >= 0) {
		return res;
	} else {
		res = spiffs_result(fs.err_code);
		if (res != 0) {
			errno = res;
			return -1;
		}

		// EOF
		return 0;
	}

	return -1;
}

static int vfs_spiffs_fstat(int fd, struct stat * st) {
	vfs_spiffs_file_t *file;
    spiffs_stat stat;
	int res;

    res = lstget(&files, fd, (void **)&file);
    if (res) {
		errno = EBADF;
		return -1;
    }

	// Set block size for this file system
    st->st_blksize = CONFIG_LUA_RTOS_SPIFFS_LOG_PAGE_SIZE;

    // First test if it's a directory entry
    if (file->is_dir) {
        st->st_mode = S_IFDIR;
        st->st_size = 0;
        return 0;
    }

    // If is not a directory get file statistics
    res = SPIFFS_stat(&fs, file->path, &stat);
    if (res == SPIFFS_OK) {
    	st->st_size = stat.size;
	} else {
		st->st_size = 0;
	    res = spiffs_result(fs.err_code);
    }

    st->st_mode = S_IFREG;

    if (res < 0) {
    	errno = res;
    	return -1;
    }

    return 0;
}

static int vfs_spiffs_close(int fd) {
	vfs_spiffs_file_t *file;
	int res;

	res = lstget(&files, fd, (void **)&file);
    if (res) {
		errno = EBADF;
		return -1;
    }

	res = SPIFFS_close(&fs, file->spiffs_file);
	if (res) {
		res = spiffs_result(fs.err_code);
	}

	if (res < 0) {
		errno = res;
		return -1;
	}

	lstremove(&files, fd, 1);

	return 0;
}

static off_t vfs_spiffs_lseek(int fd, off_t size, int mode) {
	vfs_spiffs_file_t *file;
	int res;

    res = lstget(&files, fd, (void **)&file);
    if (res) {
		errno = EBADF;
		return -1;
    }

    if (file->is_dir) {
		errno = EBADF;
		return -1;
    }

	int whence = SPIFFS_SEEK_CUR;

    switch (mode) {
        case SEEK_SET: whence = SPIFFS_SEEK_SET;break;
        case SEEK_CUR: whence = SPIFFS_SEEK_CUR;break;
        case SEEK_END: whence = SPIFFS_SEEK_END;break;
    }

    res = SPIFFS_lseek(&fs, file->spiffs_file, size, whence);
    if (res < 0) {
        res = spiffs_result(fs.err_code);
        errno = res;
        return -1;
    }

    return res;
}

static int vfs_spiffs_stat(const char * path, struct stat * st) {
	int fd;
	int res;

	fd = vfs_spiffs_open(path, 0, 0);
	if (fd < 0) {
    	errno = spiffs_result(fs.err_code);
    	return -1;
	}

	res = vfs_spiffs_fstat(fd, st);
	if (fd < 0) {
    	errno = spiffs_result(fs.err_code);
    	return -1;
	}

	vfs_spiffs_close(fd);

	return res;
}

static int vfs_spiffs_unlink(const char *path) {
    char npath[PATH_MAX + 1];

    // Check path
    uint8_t base_is_dir = 0;
    uint8_t full_is_dir = 0;
    uint8_t is_file = 0;
    int file_num = 0;

    check_path(path, &base_is_dir, &full_is_dir, &is_file, &file_num);

    strlcpy(npath, path, PATH_MAX);
    if (full_is_dir) {
    	errno = EISDIR;
    	return -1;
    } else {
    	if (!is_file) {
    		errno = ENOENT;
    		return -1;
    	} else {
            // Open SPIFFS file
        	spiffs_file FP = SPIFFS_open(&fs, npath, SPIFFS_RDWR, 0);
            if (FP < 0) {
            	errno = spiffs_result(fs.err_code);
            	return -1;
            }

            // Remove SPIFSS file
            if (SPIFFS_fremove(&fs, FP) < 0) {
                errno = spiffs_result(fs.err_code);
            	SPIFFS_close(&fs, FP);
            	return -1;
            }

        	SPIFFS_close(&fs, FP);
    	}
    }

	return 0;
}

static int vfs_spiffs_rename(const char *src, const char *dst) {
    char dpath[PATH_MAX + 1];
    char *csrc;
    char *cname;

    // Check paths
    uint8_t src_base_is_dir = 0;
    uint8_t src_full_is_dir = 0;
    uint8_t src_is_file = 0;
    int src_files = 0;

    uint8_t dst_base_is_dir = 0;
    uint8_t dst_full_is_dir = 0;
    uint8_t dst_is_file = 0;
    int dst_files = 0;

    check_path(src, &src_base_is_dir, &src_full_is_dir, &src_is_file, &src_files);
    check_path(dst, &dst_base_is_dir, &dst_full_is_dir, &dst_is_file, &dst_files);

    // Sanity checks
    if (src_is_file && dst_full_is_dir) {
    	errno = EISDIR;
    	return -1;
    }

    if (src_full_is_dir && dst_is_file) {
    	errno = ENOTDIR;
    	return -1;
    }

    if (src_full_is_dir) {
    	// We need to rename all tree
        struct spiffs_dirent e;
        spiffs_DIR d;

    	SPIFFS_opendir(&fs, "/", &d);
    	while (SPIFFS_readdir(&d, &e)) {
//    		if (!strncmp(src, (const char *)e.name, min(strlen((char *)e.name), strlen(src)))) {
    		if ( !strncmp(src, (const char *)e.name, strlen(src) ) && e.name[strlen(src)] == '/' ) {
    			strlcpy(dpath, dst, PATH_MAX);
    			csrc = (char *)src;
    			cname = (char *)e.name;

    			while (*csrc && *cname && (*csrc == *cname)) {
    				++csrc;
    				++cname;
    			}

    			strlcat(dpath, cname, PATH_MAX);

    	    	if (SPIFFS_rename(&fs, (char *)e.name, dpath) < 0) {
    	        	errno = spiffs_result(fs.err_code);
    	        	return -1;
    	        }
    		}
    	}
    	SPIFFS_closedir(&d);
    } else {
    	if (SPIFFS_rename(&fs, src, dst) < 0) {
        	errno = spiffs_result(fs.err_code);
        	return -1;
        }
    }

	return 0;
}

static DIR* vfs_spiffs_opendir(const char* name) {
    char npath[PATH_MAX + 1];
	vfs_spiffs_dir_t *dir = calloc(1, sizeof(vfs_spiffs_dir_t));

	if (!dir) {
		errno = ENOMEM;
		return NULL;
	}

    // Check path, must be an existing directory
    uint8_t base_is_dir = 0;
    uint8_t full_is_dir = 0;
    uint8_t is_file = 0;
    int file_num = 0;

    check_path(name, &base_is_dir, &full_is_dir, &is_file, &file_num);

	strlcpy(npath, name, PATH_MAX);
    if (full_is_dir) {
    	if (!SPIFFS_opendir(&fs, name, &dir->spiffs_dir)) {
            free(dir);
            errno = spiffs_result(fs.err_code);
            return NULL;
        }

    	strlcpy(dir->path, name, MAXNAMLEN);

    	return (DIR *)dir;
    } else {
    	free(dir);
    	errno = ENOENT;
    	return NULL;
    }
}

static int vfs_spiffs_rmdir(const char* name) {
    char npath[PATH_MAX + 1];
	vfs_spiffs_dir_t *dir = calloc(1, sizeof(vfs_spiffs_dir_t));

	if (!dir) {
		errno = ENOMEM;
		return NULL;
	}

    // Check path, must be an existing directory
	// files in directory
    uint8_t base_is_dir = 0;
    uint8_t full_is_dir = 0;
    uint8_t is_file = 0;
    int file_num = 0;

    check_path(name, &base_is_dir, &full_is_dir, &is_file, &file_num);
    if (full_is_dir) {
    	if (file_num > 0) {
    		free(dir);
    		errno = ENOTEMPTY;
    		return -1;
    	} else {
    	    strlcpy(npath, name, PATH_MAX);
    	    dir_path(npath, 0);

	        // Open SPIFFS file
	    	spiffs_file FP = SPIFFS_open(&fs, npath, SPIFFS_RDWR, 0);
	        if (FP < 0) {
	        	free(dir);
	        	errno = spiffs_result(fs.err_code);
	        	return -1;
	        }

	        // Remove SPIFSS file
	        if (SPIFFS_fremove(&fs, FP) < 0) {
	        	free(dir);
	        	errno = spiffs_result(fs.err_code);
	        	SPIFFS_close(&fs, FP);
	        	return -1;
	        }

        	SPIFFS_close(&fs, FP);
        	free(dir);
        	return 0;
    	}
    } else {
       	free(dir);
       	errno = ENOENT;
       	return -1;
    }
}

static struct dirent* vfs_spiffs_readdir(DIR* pdir) {
    int res = 0, len = 0, entries = 0;
	vfs_spiffs_dir_t* dir = (vfs_spiffs_dir_t*) pdir;

	struct spiffs_dirent e;
    struct spiffs_dirent *pe = &e;

    struct dirent *ent = &dir->ent;

    char *fn;

    // Clear current dirent
    memset(ent,0,sizeof(struct dirent));

    // If this is the first call to readdir for pdir, and
    // directory is the root path, return the mounted point if any
    if (!dir->read_mount) {
    	if (strcmp(dir->path,"/") == 0) {
    	    char mdir[PATH_MAX + 1];

    	    if (mount_readdir("spiffs", dir->path, 0, mdir)) {
    	    	strlcpy(ent->d_name, mdir, PATH_MAX);
    	        ent->d_type = DT_DIR;
    	        ent->d_fsize = 0;
    	        dir->read_mount = 1;

    	        return ent;
    	    }
    	}

    	dir->read_mount = 1;
    }

    // Search for next entry
    for(;;) {
        // Read directory
        pe = SPIFFS_readdir(&dir->spiffs_dir, pe);
        if (!pe) {
            res = spiffs_result(fs.err_code);
            errno = res;
            break;
        }

        // Break condition
        if (pe->name[0] == 0) break;

        // Get name and length
        fn = (char *)pe->name;
        len = strlen(fn);

        // Get entry type and size
        ent->d_type = DT_REG;

        if (len >= 2) {
            if (fn[len - 1] == '.') {
                if (fn[len - 2] == '/') {
                    ent->d_type = DT_DIR;

                    fn[len - 2] = '\0';

                    len = strlen(fn);

                    // Skip root dir
                    if (len == 0) {
                        continue;
                    }
                }
            }
        }

        // Skip entries not belonged to path
        if (strncmp(fn, dir->path, strlen(dir->path)) != 0) {
            continue;
        }

        if (strlen(dir->path) > 1) {
            if (*(fn + strlen(dir->path)) != '/') {
                continue;
            }
        }

        // Skip root directory
        fn = fn + strlen(dir->path);
        len = strlen(fn);
        if (len == 0) {
            continue;
        }

        // Skip initial /
        if (len > 1) {
            if (*fn == '/') {
                fn = fn + 1;
                len--;
            }
        }

        // Skip subdirectories
        if (strchr(fn,'/')) {
            continue;
        }

        ent->d_fsize = pe->size;

        strlcpy(ent->d_name, fn, MAXNAMLEN);

        entries++;

        break;
    }

    if (entries > 0) {
    	return ent;
    } else {
    	return NULL;
    }
}

static int vfs_piffs_closedir(DIR* pdir) {
	vfs_spiffs_dir_t* dir = (vfs_spiffs_dir_t*) pdir;
	int res;

	if (!pdir) {
		errno = EBADF;
		return -1;
	}

	if ((res = SPIFFS_closedir(&dir->spiffs_dir)) < 0) {
		errno = spiffs_result(fs.err_code);;
		return -1;
	}

	free(dir);

    return 0;
}

static int vfs_spiffs_mkdir(const char *path, mode_t mode) {
    char npath[PATH_MAX + 1];
    //vfs_spiffs_meta_t meta;
    int res;

    // Check path
    uint8_t base_is_dir = 0;
    uint8_t full_is_dir = 0;
    uint8_t is_file = 0;
    int file_num = 0;

    check_path(path, &base_is_dir, &full_is_dir, &is_file, &file_num);

    // Sanity checks
    if (is_file) {
    	errno = ENOENT;
    	return -1;
    }

    if (full_is_dir) {
    	errno = EEXIST;
    	return -1;
    }

    if (!base_is_dir) {
    	errno = ENOTDIR;
    	return -1;
    }

    // Create directory
    strlcpy(npath, path, PATH_MAX);
    dir_path(npath, 0);

    //meta.flags = 0;

    spiffs_file fd = SPIFFS_open(&fs, npath, SPIFFS_CREAT | SPIFFS_RDWR, 0);
    if (fd < 0) {
        res = spiffs_result(fs.err_code);
        errno = res;
        return -1;
    }

    //if (SPIFFS_fupdate_meta(&fs, fd, (const void *)&meta) < 0) {
    //    res = spiffs_result(fs.err_code);
    //    errno = res;
    //    return -1;
    //}

    if (SPIFFS_close(&fs, fd) < 0) {
        res = spiffs_result(fs.err_code);
        errno = res;
        return -1;
    }

    return 0;
}

static int vfs_spiffs_fsync(int fd) {
	vfs_spiffs_file_t *file;
	int res;

	res = lstget(&files, fd, (void **)&file);
    if (res) {
		errno = EBADF;
		printf("1\r\n");
		return -1;
    }

    if (file->is_dir) {
		errno = EBADF;
		printf("2\r\n");
		return -1;
    }

    res = SPIFFS_fflush(&fs, file->spiffs_file);
	if (res >= 0) {
		return res;
	} else {
		res = spiffs_result(fs.err_code);
		if (res != 0) {
			errno = res;
			printf("3\r\n");

			return -1;
		}

		errno = EIO;
		printf("4\r\n");

		return -1;
	}

	return 0;
}

void vfs_spiffs_register() {
    esp_vfs_t vfs = {
        .flags = ESP_VFS_FLAG_DEFAULT,
        .write = &vfs_spiffs_write,
        .open = &vfs_spiffs_open,
        .fstat = &vfs_spiffs_fstat,
        .close = &vfs_spiffs_close,
        .read = &vfs_spiffs_read,
        .lseek = &vfs_spiffs_lseek,
        .stat = &vfs_spiffs_stat,
        .link = NULL,
        .unlink = &vfs_spiffs_unlink,
        .rename = &vfs_spiffs_rename,
		.mkdir = &vfs_spiffs_mkdir,
		.opendir = &vfs_spiffs_opendir,
		.readdir = &vfs_spiffs_readdir,
		.closedir = &vfs_piffs_closedir,
		.rmdir = &vfs_spiffs_rmdir,
		.fsync = &vfs_spiffs_fsync,
    };
	
    ESP_ERROR_CHECK(esp_vfs_register("/spiffs", &vfs, NULL));

    // Mount spiffs file system
    spiffs_config cfg;
    int unit = 0;
    int res = 0;
    int retries = 0;

    // Find partition
    const esp_partition_t *partition =
    	esp_partition_find_first(ESP_PARTITION_TYPE_DATA, 0xfe, "spiffs");

    if (!partition) {
    	syslog(LOG_ERR, "spiffs%d can't find spiffs partition", unit);
    } else {
		cfg.phys_addr 	 = partition->address;
		cfg.phys_size 	 = partition->size;
    }

    cfg.phys_erase_block = CONFIG_LUA_RTOS_SPIFFS_ERASE_SIZE;
    cfg.log_page_size    = CONFIG_LUA_RTOS_SPIFFS_LOG_PAGE_SIZE;
    cfg.log_block_size   = CONFIG_LUA_RTOS_SPIFFS_LOG_BLOCK_SIZE;

    if (partition) {
        syslog(LOG_INFO, "spiffs%d start address at 0x%x, size %d Kb, partition %s",
               unit, cfg.phys_addr, cfg.phys_size / 1024,
			   partition->label
        );
    } else {
        syslog(LOG_INFO, "spiffs%d start address at 0x%x, size %d Kb",
               unit, cfg.phys_addr, cfg.phys_size / 1024
        );
    }

	cfg.hal_read_f  = (spiffs_read)low_spiffs_read;
	cfg.hal_write_f = (spiffs_write)low_spiffs_write;
	cfg.hal_erase_f = (spiffs_erase)low_spiffs_erase;

    my_spiffs_work_buf = malloc(cfg.log_page_size * 2);
    if (!my_spiffs_work_buf) {
    	syslog(LOG_ERR, "spiffs%d can't allocate memory for file system", unit);
    	return;
    }

    int fds_len = sizeof(spiffs_fd) * 5;
    my_spiffs_fds = malloc(fds_len);
    if (!my_spiffs_fds) {
        free(my_spiffs_work_buf);
    	syslog(LOG_ERR, "spiffs%d can't allocate memory for file system", unit);
    	return;
    }

    int cache_len = cfg.log_page_size * 5;
    my_spiffs_cache = malloc(cache_len);
    if (!my_spiffs_cache) {
        free(my_spiffs_work_buf);
        free(my_spiffs_fds);
    	syslog(LOG_ERR, "spiffs%d can't allocate memory for file system", unit);
    	return;
    }

    while (retries < 2) {
        res = SPIFFS_mount(
    		&fs, &cfg, my_spiffs_work_buf, my_spiffs_fds,
    		fds_len, my_spiffs_cache, cache_len, NULL
        );

        if (res < 0) {
            if (fs.err_code == SPIFFS_ERR_NOT_A_FS) {
                syslog(LOG_ERR, "spiffs%d no file system detect, formating...", unit);
                SPIFFS_unmount(&fs);
                res = SPIFFS_format(&fs);
                if (res < 0) {
                    free(my_spiffs_work_buf);
                    free(my_spiffs_fds);
                    free(my_spiffs_cache);
                    syslog(LOG_ERR, "spiffs%d format error",unit);
                    return;
                }
            } else {
                free(my_spiffs_work_buf);
                free(my_spiffs_fds);
                free(my_spiffs_cache);
                syslog(LOG_ERR, "spiffs%d can't mount file system (%s)",unit, strerror(spiffs_result(fs.err_code)));
                return;
            }
        } else {
        	break;
        }

        retries++;
    }

    mount_set_mounted("spiffs", 1);

<<<<<<< HEAD
    lstinit(&files, 0);
=======
    list_init(&files, 0, LIST_DEFAULT);
>>>>>>> 9682028d

    if (retries > 0) {
    	syslog(LOG_INFO, "spiffs%d creating root folder", unit);

		// Create the root folder
	    spiffs_file fd = SPIFFS_open(&fs, "/.", SPIFFS_CREAT | SPIFFS_RDWR, 0);
	    if (fd < 0) {
            free(my_spiffs_work_buf);
            free(my_spiffs_fds);
            free(my_spiffs_cache);
            syslog(LOG_ERR, "spiffs%d can't create root folder (%s)",unit, strerror(spiffs_result(fs.err_code)));
            return;
	    }

	    if (SPIFFS_close(&fs, fd) < 0) {
            free(my_spiffs_work_buf);
            free(my_spiffs_fds);
            free(my_spiffs_cache);
            syslog(LOG_ERR, "spiffs%d can't create root folder (%s)",unit, strerror(spiffs_result(fs.err_code)));
            return;
	    }
	}

    syslog(LOG_INFO, "spiffs%d mounted", unit);
}

void vfs_spiffs_format() {
	int res = 0;
	int unit = 0;

	// First unregister
	esp_vfs_unregister("/spiffs");
	mount_set_mounted("spiffs", 0);

	// Unmount
    SPIFFS_unmount(&fs);

    res = SPIFFS_format(&fs);
    if (res < 0) {
        free(my_spiffs_work_buf);
        free(my_spiffs_fds);
        free(my_spiffs_cache);
        syslog(LOG_ERR, "spiffs%d format error",unit);
        return;
    }

    // Free allocated space
    free(my_spiffs_work_buf);
    free(my_spiffs_fds);
    free(my_spiffs_cache);

    // Register again
    vfs_spiffs_register();

    syslog(LOG_INFO, "spiffs%d creating root folder", unit);

	// Create the root folder
    spiffs_file fd = SPIFFS_open(&fs, "/.", SPIFFS_CREAT | SPIFFS_RDWR, 0);
    if (fd < 0) {
        syslog(LOG_ERR, "spiffs%d can't create root folder (%s)",unit, strerror(spiffs_result(fs.err_code)));
        return;
    }

    if (SPIFFS_close(&fs, fd) < 0) {
        syslog(LOG_ERR, "spiffs%d can't create root folder (%s)",unit, strerror(spiffs_result(fs.err_code)));
        return;
    }
}

#endif<|MERGE_RESOLUTION|>--- conflicted
+++ resolved
@@ -1044,11 +1044,7 @@
 
     mount_set_mounted("spiffs", 1);
 
-<<<<<<< HEAD
-    lstinit(&files, 0);
-=======
-    list_init(&files, 0, LIST_DEFAULT);
->>>>>>> 9682028d
+    lstinit(&files, 0, LIST_DEFAULT);
 
     if (retries > 0) {
     	syslog(LOG_INFO, "spiffs%d creating root folder", unit);
