/* linenoise.c -- VERSION 1.0
 *
 * Guerrilla line editing library against the idea that a line editing lib
 * needs to be 20,000 lines of C code.
 *
 * You can find the latest source code at:
 *
 *   http://github.com/antirez/linenoise
 *
 * Does a number of crazy assumptions that happen to be true in 99.9999% of
 * the 2010 UNIX computers around.
 *
 * ------------------------------------------------------------------------
 *
 * Copyright (c) 2010-2014, Salvatore Sanfilippo <antirez at gmail dot com>
 * Copyright (c) 2010-2013, Pieter Noordhuis <pcnoordhuis at gmail dot com>
 *
 * All rights reserved.
 *
 * Redistribution and use in source and binary forms, with or without
 * modification, are permitted provided that the following conditions are
 * met:
 *
 *  *  Redistributions of source code must retain the above copyright
 *     notice, this list of conditions and the following disclaimer.
 *
 *  *  Redistributions in binary form must reproduce the above copyright
 *     notice, this list of conditions and the following disclaimer in the
 *     documentation and/or other materials provided with the distribution.
 *
 * THIS SOFTWARE IS PROVIDED BY THE COPYRIGHT HOLDERS AND CONTRIBUTORS
 * "AS IS" AND ANY EXPRESS OR IMPLIED WARRANTIES, INCLUDING, BUT NOT
 * LIMITED TO, THE IMPLIED WARRANTIES OF MERCHANTABILITY AND FITNESS FOR
 * A PARTICULAR PURPOSE ARE DISCLAIMED. IN NO EVENT SHALL THE COPYRIGHT
 * HOLDER OR CONTRIBUTORS BE LIABLE FOR ANY DIRECT, INDIRECT, INCIDENTAL,
 * SPECIAL, EXEMPLARY, OR CONSEQUENTIAL DAMAGES (INCLUDING, BUT NOT
 * LIMITED TO, PROCUREMENT OF SUBSTITUTE GOODS OR SERVICES; LOSS OF USE,
 * DATA, OR PROFITS; OR BUSINESS INTERRUPTION) HOWEVER CAUSED AND ON ANY
 * THEORY OF LIABILITY, WHETHER IN CONTRACT, STRICT LIABILITY, OR TORT
 * (INCLUDING NEGLIGENCE OR OTHERWISE) ARISING IN ANY WAY OUT OF THE USE
 * OF THIS SOFTWARE, EVEN IF ADVISED OF THE POSSIBILITY OF SUCH DAMAGE.
 *
 * ------------------------------------------------------------------------
 *
 * References:
 * - http://invisible-island.net/xterm/ctlseqs/ctlseqs.html
 * - http://www.3waylabs.com/nw/WWW/products/wizcon/vt220.html
 *
 * Todo list:
 * - Filter bogus Ctrl+<char> combinations.
 * - Win32 support
 *
 * Bloat:
 * - History search like Ctrl+r in readline?
 *
 * List of escape sequences used by this program, we do everything just
 * with three sequences. In order to be so cheap we may have some
 * flickering effect with some slow terminal, but the lesser sequences
 * the more compatible.
 *
 * EL (Erase Line)
 *    Sequence: ESC [ n K
 *    Effect: if n is 0 or missing, clear from cursor to end of line
 *    Effect: if n is 1, clear from beginning of line to cursor
 *    Effect: if n is 2, clear entire line
 *
 * CUF (CUrsor Forward)
 *    Sequence: ESC [ n C
 *    Effect: moves cursor forward n chars
 *
 * CUB (CUrsor Backward)
 *    Sequence: ESC [ n D
 *    Effect: moves cursor backward n chars
 *
 * The following is used to get the terminal width if getting
 * the width with the TIOCGWINSZ ioctl fails
 *
 * DSR (Device Status Report)
 *    Sequence: ESC [ 6 n
 *    Effect: reports the current cusor position as ESC [ n ; m R
 *            where n is the row and m is the column
 *
 * When multi line mode is enabled, we also use an additional escape
 * sequence. However multi line editing is disabled by default.
 *
 * CUU (Cursor Up)
 *    Sequence: ESC [ n A
 *    Effect: moves cursor up of n chars.
 *
 * CUD (Cursor Down)
 *    Sequence: ESC [ n B
 *    Effect: moves cursor down of n chars.
 *
 * When linenoiseClearScreen() is called, two additional escape sequences
 * are used in order to clear the screen and position the cursor at home
 * position.
 *
 * CUP (Cursor position)
 *    Sequence: ESC [ H
 *    Effect: moves the cursor to upper left corner
 *
 * ED (Erase display)
 *    Sequence: ESC [ 2 J
 *    Effect: clear the whole screen
 *
 */

#include "luartos.h"

#include <stdio.h>
#include <unistd.h>
#include <stdlib.h>
#include <errno.h>
#include <string.h>
#include <ctype.h>
#include <sys/status.h>
#include <sys/types.h>
#include <sys/list.h>
#include <reent.h>

#include <sys/mount.h>
#include <sys/syslog.h>

#include "linenoise.h"
#include "lua.h"

#define LINENOISE_MAX_LINE LUA_MAXINPUT

/* The linenoiseState structure represents the state during line editing.
 * We pass this state to functions implementing specific editing
 * functionalities. */
struct linenoiseState {
    int ifd;            /* Terminal stdin file descriptor. */
    int ofd;            /* Terminal stdout file descriptor. */
    char *buf;          /* Edited line buffer. */
    size_t buflen;      /* Edited line buffer size. */
    const char *prompt; /* Prompt to display. */
    size_t plen;        /* Prompt length. */
    size_t pos;         /* Current cursor position. */
    size_t oldpos;      /* Previous refresh cursor position. */
    size_t len;         /* Current edited line length. */
    size_t cols;        /* Number of columns in terminal-> */
    size_t maxrows;     /* Maximum num of rows used so far (multiline mode) */
    int history_index;  /* The history index we are currently editing. */
};

static struct list *ram_history;

enum KEY_ACTION{
	KEY_NULL = 0,	    /* NULL */
	CTRL_A = 1,         /* Ctrl+a */
	CTRL_B = 2,         /* Ctrl-b */
	CTRL_C = 3,         /* Ctrl-c */
	CTRL_D = 4,         /* Ctrl-d */
	CTRL_E = 5,         /* Ctrl-e */
	CTRL_F = 6,         /* Ctrl-f */
	CTRL_H = 8,         /* Ctrl-h */
	TAB = 9,            /* Tab */
	CTRL_K = 11,        /* Ctrl+k */
	CTRL_L = 12,        /* Ctrl+l */
	ENTER = 13,         /* Enter */
	CTRL_N = 14,        /* Ctrl-n */
	CTRL_P = 16,        /* Ctrl-p */
	CTRL_T = 20,        /* Ctrl-t */
	CTRL_U = 21,        /* Ctrl+u */
	CTRL_W = 23,        /* Ctrl+w */
	ESC = 27,           /* Escape */
	BACKSPACE =  127    /* Backspace */
};

static void refreshLine(struct linenoiseState *l);

static void linenoiseHistoryAdd(struct linenoiseState *l);
static void linenoiseHistoryGet(struct linenoiseState *l, int up);

/* Debugging macro. */
#if 0
FILE *lndebug_fp = NULL;
#define lndebug(...) \
    do { \
        if (lndebug_fp == NULL) { \
            lndebug_fp = fopen("/tmp/lndebug.txt","a"); \
            fprintf(lndebug_fp, \
            "[%d %d %d] p: %d, rows: %d, rpos: %d, max: %d, oldmax: %d\n", \
            (int)l->len,(int)l->pos,(int)l->oldpos,plen,rows,rpos, \
            (int)l->maxrows,old_rows); \
        } \
        fprintf(lndebug_fp, ", " __VA_ARGS__); \
        fflush(lndebug_fp); \
    } while (0)
#else
#define lndebug(fmt, ...)
#endif

/* ======================= Low level terminal handling ====================== */

/* Clear the screen. Used to handle ctrl+l */
void linenoiseClearScreen(void) {
    if (write(STDOUT_FILENO,"\x1b[H\x1b[2J",7) <= 0) {
        /* nothing to do, just to avoid warning. */
    }
}


/* =========================== Line editing ================================= */

/* We define a very simple "append buffer" structure, that is an heap
 * allocated string where we can append to. This is useful in order to
 * write all the escape sequences in a buffer and flush them to the standard
 * output in a single call, to avoid flickering effects. */
struct abuf {
    char *b;
    int len;
};

static void abInit(struct abuf *ab) {
    ab->b = NULL;
    ab->len = 0;
}

static void abAppend(struct abuf *ab, const char *s, int len) {
    char *new = realloc(ab->b,ab->len+len);

    if (new == NULL) return;
    memcpy(new+ab->len,s,len);
    ab->b = new;
    ab->len += len;
}

static void abFree(struct abuf *ab) {
    free(ab->b);
}

/* Single line low level line refresh.
 *
 * Rewrite the currently edited line accordingly to the buffer content,
 * cursor position, and number of columns of the terminal. */
static void refreshSingleLine(struct linenoiseState *l) {
    char seq[64];
    size_t plen = strlen(l->prompt);
    int fd = l->ofd;
    char *buf = l->buf;
    size_t len = l->len;
    size_t pos = l->pos;
    struct abuf ab;

    while((plen+pos) >= l->cols) {
        buf++;
        len--;
        pos--;
    }
    while (plen+len > l->cols) {
        len--;
    }

    abInit(&ab);
    /* Cursor to left edge */
    snprintf(seq,64,"\r");
    abAppend(&ab,seq,strlen(seq));
    /* Write the prompt and the current buffer content */
    abAppend(&ab,l->prompt,strlen(l->prompt));
    abAppend(&ab,buf,len);
    /* Erase to right */
    snprintf(seq,64,"\x1b[0K");
    abAppend(&ab,seq,strlen(seq));
    /* Move cursor to original position. */
    snprintf(seq,64,"\r\x1b[%dC", (int)(pos+plen));
    abAppend(&ab,seq,strlen(seq));
    if (write(fd,ab.b,ab.len) == -1) {} /* Can't recover from write error. */
    abFree(&ab);
}

/* Calls the two low level functions refreshSingleLine() or
 * refreshMultiLine() according to the selected mode. */
static void refreshLine(struct linenoiseState *l) {
	refreshSingleLine(l);
}

/* Insert the character 'c' at cursor current position.
 *
 * On error writing to the terminal -1 is returned, otherwise 0. */
int linenoiseEditInsert(struct linenoiseState *l, char c) {
    if (l->len < l->buflen) {
        if (l->len == l->pos) {
            l->buf[l->pos] = c;
            l->pos++;
            l->len++;
            l->buf[l->len] = '\0';
            if ((l->plen+l->len < l->cols)) {
                /* Avoid a full update of the line in the
                 * trivial case. */
                if (write(l->ofd,&c,1) == -1) return -1;
            } else {
                refreshLine(l);
            }
        } else {
            memmove(l->buf+l->pos+1,l->buf+l->pos,l->len-l->pos);
            l->buf[l->pos] = c;
            l->len++;
            l->pos++;
            l->buf[l->len] = '\0';
            refreshLine(l);
        }
    }
    return 0;
}

/* Move cursor on the left. */
void linenoiseEditMoveLeft(struct linenoiseState *l) {
    if (l->pos > 0) {
        l->pos--;
        refreshLine(l);
    }
}

/* Move cursor on the right. */
void linenoiseEditMoveRight(struct linenoiseState *l) {
    if (l->pos != l->len) {
        l->pos++;
        refreshLine(l);
    }
}

/* Move cursor to the start of the line. */
void linenoiseEditMoveHome(struct linenoiseState *l) {
    if (l->pos != 0) {
        l->pos = 0;
        refreshLine(l);
    }
}

/* Move cursor to the end of the line. */
void linenoiseEditMoveEnd(struct linenoiseState *l) {
    if (l->pos != l->len) {
        l->pos = l->len;
        refreshLine(l);
    }
}

/* Delete the character at the right of the cursor without altering the cursor
 * position. Basically this is what happens with the "Delete" keyboard key. */
void linenoiseEditDelete(struct linenoiseState *l) {
    if (l->len > 0 && l->pos < l->len) {
        memmove(l->buf+l->pos,l->buf+l->pos+1,l->len-l->pos-1);
        l->len--;
        l->buf[l->len] = '\0';
        refreshLine(l);
    }
}

/* Backspace implementation. */
void linenoiseEditBackspace(struct linenoiseState *l) {
    if (l->pos > 0 && l->len > 0) {
        memmove(l->buf+l->pos-1,l->buf+l->pos,l->len-l->pos);
        l->pos--;
        l->len--;
        l->buf[l->len] = '\0';
        refreshLine(l);
    }
}

/* Delete the previosu word, maintaining the cursor at the start of the
 * current word. */
void linenoiseEditDeletePrevWord(struct linenoiseState *l) {
    size_t old_pos = l->pos;
    size_t diff;

    while (l->pos > 0 && l->buf[l->pos-1] == ' ')
        l->pos--;
    while (l->pos > 0 && l->buf[l->pos-1] != ' ')
        l->pos--;
    diff = old_pos - l->pos;
    memmove(l->buf+l->pos,l->buf+old_pos,l->len-old_pos+1);
    l->len -= diff;
    refreshLine(l);
}

/* This function is the core of the line editing capability of linenoise.
 * It expects 'fd' to be already in "raw mode" so that every key pressed
 * will be returned ASAP to read().
 *
 * The resulting string is put into 'buf' when the user type enter, or
 * when ctrl+d is typed.
 *
 * The function returns the length of the current buffer. */
static int linenoiseEdit(int stdin_fd, int stdout_fd, char *buf, size_t buflen, const char *prompt, bool history)
{
    struct linenoiseState *l;

    l = malloc(sizeof(struct linenoiseState));
    if (!l) {
    	return 0;
    }

    /* Populate the linenoise state that we pass to functions implementing
     * specific editing functionalities. */
    l->ifd = stdin_fd;
    l->ofd = stdout_fd;
    l->buf = buf;
    l->buflen = buflen;
    l->prompt = prompt;
    l->plen = strlen(prompt);
    l->oldpos = l->pos = 0;
    l->len = 0;
    l->cols = buflen;
    l->maxrows = 0;
    l->history_index = -1;

    /* Buffer starts empty. */
    l->buf[0] = '\0';
    l->buflen--; /* Make sure there is always space for the nulterm */

    /* The latest history entry is always our current buffer, that
     * initially is just an empty string. */
        
    if (write(l->ofd,prompt,l->plen) == -1) {
    	free(l);
    	return -1;
    }

    while(1) {
        char c;
        int nread;
        char seq[3];

        nread = read(l->ifd,&c,1);

        if (nread <= 0) {
        	free(l);
        	return l->len;
        }

        switch(c) {
        case ENTER:    /* enter */
            if (l->len > 0) {
                if(history) linenoiseHistoryAdd(l);
            }
            
        	free(l);
            return (int)l->len;
        case CTRL_C:     /* ctrl-c */
            errno = EAGAIN;
        	free(l);
            return -1;
        case BACKSPACE:   /* backspace */
        case 8:     /* ctrl-h */
            linenoiseEditBackspace(l);
            break;
        case CTRL_D:     /* ctrl-d, remove char at right of cursor, or if the
                            line is empty, act as end-of-file. */
            if (l->len > 0) {
                linenoiseEditDelete(l);
            } else {
            	free(l);
                return -1;
            }
            break;
        case CTRL_T:    /* ctrl-t, swaps current character with previous. */
            if (l->pos > 0 && l->pos < l->len) {
                int aux = buf[l->pos-1];
                buf[l->pos-1] = buf[l->pos];
                buf[l->pos] = aux;
                if (l->pos != l->len-1) l->pos++;
                refreshLine(l);
            }
            break;
        case CTRL_B:     /* ctrl-b */
            linenoiseEditMoveLeft(l);
            break;
        case CTRL_F:     /* ctrl-f */
            linenoiseEditMoveRight(l);
            break;
        case CTRL_P:    /* ctrl-p */
            break;
        case CTRL_N:    /* ctrl-n */
            break;
        case ESC:    /* escape sequence */
            /* Read the next two bytes representing the escape sequence.
             * Use two calls to handle slow terminals returning the two
             * chars at different times. */
            if (read(l->ifd,seq,1) == -1) break;
            if (read(l->ifd,seq+1,1) == -1) break;

            /* ESC [ sequences. */
            if (seq[0] == '[') {
                if (seq[1] >= '0' && seq[1] <= '9') {
                    /* Extended escape, read additional byte. */
                    if (read(l->ifd,seq+2,1) == -1) break;
                    if (seq[2] == '~') {
                        switch(seq[1]) {
                        case '3': /* Delete key. */
                            linenoiseEditDelete(l);
                            break;
                        }
                    }
                } else {
                    switch(seq[1]) {
                    case 'A': /* Up */
                        linenoiseHistoryGet(l,1);
                        break;
                    case 'B': /* Down */
                        linenoiseHistoryGet(l,0);
                        break;
                    case 'C': /* Right */
                        linenoiseEditMoveRight(l);
                        break;
                    case 'D': /* Left */
                        linenoiseEditMoveLeft(l);
                        break;
                    case 'H': /* Home */
                        linenoiseEditMoveHome(l);
                        break;
                    case 'F': /* End*/
                        linenoiseEditMoveEnd(l);
                        break;
                    }
                }
            }

            /* ESC O sequences. */
            else if (seq[0] == 'O') {
                switch(seq[1]) {
                case 'H': /* Home */
                    linenoiseEditMoveHome(l);
                    break;
                case 'F': /* End*/
                    linenoiseEditMoveEnd(l);
                    break;
                }
            }
            break;
        default:
            if (linenoiseEditInsert(l,c)) {
            	free(l);
            	return -1;
            }
            break;
        case CTRL_U: /* Ctrl+u, delete the whole line. */
            buf[0] = '\0';
            l->pos = l->len = 0;
            refreshLine(l);
            break;
        case CTRL_K: /* Ctrl+k, delete from current to end of line. */
            buf[l->pos] = '\0';
            l->len = l->pos;
            refreshLine(l);
            break;
        case CTRL_A: /* Ctrl+a, go to the start of the line */
            linenoiseEditMoveHome(l);
            break;
        case CTRL_E: /* ctrl+e, go to the end of the line */
            linenoiseEditMoveEnd(l);
            break;
        case CTRL_L: /* ctrl+l, clear screen */
            linenoiseClearScreen();
            refreshLine(l);
            break;
        case CTRL_W: /* ctrl+w, delete previous word */
            linenoiseEditDeletePrevWord(l);
            break;
        }
    }

    int len = l->len;
	free(l);

    return len;
}

/* This function calls the line editing function linenoiseEdit() using
 * the STDIN file descriptor set in raw mode. */
static int linenoiseRaw(char *buf, size_t buflen, const char *prompt, bool history) {
    int count;

    count = linenoiseEdit(fileno(__getreent()->_stdin), fileno(__getreent()->_stdout), buf, buflen, prompt, history);
    printf("\n");

    return count;
}

static void linenoiseHistoryAdd(struct linenoiseState *l) {
    if (!status_get(STATUS_LUA_HISTORY)) return;

    FILE *fp;
    const char *fname;

    if (mount_is_mounted("fat")) {
    	if (mount_is_mounted("spiffs")) {
    		fname = "/sd/history";
    	} else {
    		fname = "/history";
    	}
    } else {
<<<<<<< HEAD
			if(!ram_history_init) {
				list_init(&ram_history, 0);
				ram_history_init = 1;
			}

			int id = 0;
  		char *buf = 0;

		 	if(l->history_index>=0 && l->history_index <= (ram_history.indexes-1)) {
				// if we're at a known history index, check if the user
				// modified the string or has just hit [Enter]
				int err = list_get(&ram_history, l->history_index, (void **)&buf);
				if (!err) {
					if(0 == strcmp(l->buf, buf)) {
						err = list_remove_compact(&ram_history, l->history_index, 0, true); //compact
					}
				}
			}
			else {
				// if the user manually entered the current command,
				// search all the history if it had been entered before
				int index = list_first(&ram_history);
				while (index >= 0) {
					int err = list_get(&ram_history, index, (void **)&buf);
					if (!err) {
						if(0 == strcmp(l->buf, buf)) {
							err = list_remove_compact(&ram_history, index, 0, true); //compact
							break;
						}
						buf = 0;
					}
					index = list_next(&ram_history, index);
				}
			}

			if (!buf) {
				buf = strndup(l->buf, l->len);
			}

		 	if (buf) {
		  	int err = list_add(&ram_history, buf, &id);
				if (!err) {
					l->history_index = id;
=======
    	if(!ram_history) {
    		ram_history = malloc(sizeof(struct list));
    		assert(ram_history != NULL);

    		list_init(ram_history, 0);
    	}
    	
  		char *buf = 0;
    	if(l->history_index>=0 && l->history_index <= (ram_history->indexes-1)) {
			int err = list_get(ram_history, l->history_index, (void **)&buf);
			if (!err) {
				if(0 == strcmp(l->buf, buf)) {
					return;
				}
			}
    	}
    	
    	int id = 0;
    	char *dup = strndup(l->buf, l->len);
    	if (dup) {
		  	int err = list_add(ram_history, dup, &id);
			if (!err) {
				l->history_index = id;
>>>>>>> 0220dc58
		  	}
			}

			l->history_index++;
			return;
		}

    fp = fopen(fname,"a");
    if (!fp) {
        return;
    }
    
    fputs("\n", fp);
    fputs(l->buf, fp);
    fclose(fp);
    
    l->history_index = -1;
}

static void linenoiseHistoryGet(struct linenoiseState *l, int up) {
<<<<<<< HEAD
    int pos, len, c;
=======
    if (!status_get(STATUS_LUA_HISTORY)) return;

    int pos, len, c;    
>>>>>>> 0220dc58
    FILE *fp;
    const char *fname;

    if (mount_is_mounted("fat")) {
    	if (mount_is_mounted("spiffs")) {
    		fname = "/sd/history";
    	} else {
    		fname = "/history";
    	}
    } else {
    	if(!ram_history) {
    		return;
    	}
  		char *buf = 0;
  		int lastcmd = ram_history->indexes - 1;

  		if (l->history_index == -1) {
  			l->history_index = lastcmd + 1;
  		}

  		l->history_index += (up ? -1 : +1);

  		if (l->history_index < 0) {
  			l->history_index = 0;
  		} else if (l->history_index > lastcmd) {
  			l->history_index = lastcmd + 1;
				l->buf[0] = l->len = l->pos = 0;
		  	refreshLine(l);
				return;
			}
  		
  		int err = list_get(ram_history, l->history_index, (void **)&buf);
  		if (err) {
  			l->buf[0] = '\0';
  		}
  		else {
  			memcpy(l->buf,buf,strlen(buf)+1);
  		}
  		l->len = l->pos = strlen(l->buf);
    	refreshLine(l);
    	return;
    }

    fp = fopen(fname,"r");
 
    if (!fp) {
        return;
    }
    
    if (l->history_index == -1) {
        fseek(fp, 0, SEEK_END);
        pos = ftell(fp);
    } else {       
        pos = l->history_index;
    }
    
    if ((pos == 0) && (up)) {
        refreshLine(l);
        fclose(fp);
        return;
    }

    l->history_index = pos;
    
    while ((pos >= 0) && !feof(fp)) {
        if (up)
            fseek(fp, --pos, SEEK_SET);
        else
            fseek(fp, ++pos, SEEK_SET);
        
        c = fgetc(fp);
        if (c == '\n') {
            break;
        }
    }
        
    l->history_index = pos;
 
    if  ((pos >= 0) && !feof(fp)) {
        // Get line
        fgets(l->buf,l->cols, fp);
        len = strlen(l->buf);

        // Strip \r \n chars at the end, if present
        while ((l->buf[len - 1] == '\r') || (l->buf[len - 1] == '\n')) {
            len--;
        }

        l->buf[len] = '\0';

        l->len = l->pos = len;
    } else {
        if (feof(fp))
            l->history_index = -1;
        else 
            l->history_index = 0;
        
				l->buf[0] = l->len = l->pos = 0;
    }

    refreshLine(l);
    fclose(fp);
}

void linenoiseHistoryClear() {
    if (!status_get(STATUS_LUA_HISTORY)) return;

    const char *fname;

    if (mount_is_mounted("fat")) {
    	if (mount_is_mounted("spiffs")) {
    		fname = "/sd/history";
    	} else {
    		fname = "/history";
    	}
    } else {
    	if(ram_history) {
	    	list_destroy(ram_history, 1);
    	}
    	
    	return;
    }

    remove(fname);
}

/* The high level function that is the main API of the linenoise library.
 * This function checks if the terminal has basic capabilities, just checking
 * for a blacklist of stupid terminals, and later either calls the line
 * editing function or uses dummy fgets() so that you will be able to type
 * something even in the most desperate of the conditions. */
int linenoiseHistory(char *buf, const char *prompt, bool history) {
    int count;
    count = linenoiseRaw(buf,LINENOISE_MAX_LINE,prompt,history);
    if (count == -1) return -1;
    return count;
}

int linenoise(char *buf, const char *prompt) {
    return linenoiseHistory(buf, prompt, true);
}<|MERGE_RESOLUTION|>--- conflicted
+++ resolved
@@ -583,7 +583,7 @@
 
     FILE *fp;
     const char *fname;
-
+    
     if (mount_is_mounted("fat")) {
     	if (mount_is_mounted("spiffs")) {
     		fname = "/sd/history";
@@ -591,39 +591,39 @@
     		fname = "/history";
     	}
     } else {
-<<<<<<< HEAD
-			if(!ram_history_init) {
-				list_init(&ram_history, 0);
-				ram_history_init = 1;
+			if(!ram_history) {
+				ram_history = malloc(sizeof(struct list));
+				assert(ram_history != NULL);
+				list_init(ram_history, 0);
 			}
 
 			int id = 0;
   		char *buf = 0;
 
-		 	if(l->history_index>=0 && l->history_index <= (ram_history.indexes-1)) {
+		 	if(l->history_index>=0 && l->history_index <= (ram_history->indexes-1)) {
 				// if we're at a known history index, check if the user
 				// modified the string or has just hit [Enter]
-				int err = list_get(&ram_history, l->history_index, (void **)&buf);
+				int err = list_get(ram_history, l->history_index, (void **)&buf);
 				if (!err) {
 					if(0 == strcmp(l->buf, buf)) {
-						err = list_remove_compact(&ram_history, l->history_index, 0, true); //compact
+						err = list_remove_compact(ram_history, l->history_index, 0, true); //compact
 					}
 				}
 			}
 			else {
 				// if the user manually entered the current command,
 				// search all the history if it had been entered before
-				int index = list_first(&ram_history);
+				int index = list_first(ram_history);
 				while (index >= 0) {
-					int err = list_get(&ram_history, index, (void **)&buf);
+					int err = list_get(ram_history, index, (void **)&buf);
 					if (!err) {
 						if(0 == strcmp(l->buf, buf)) {
-							err = list_remove_compact(&ram_history, index, 0, true); //compact
+							err = list_remove_compact(ram_history, index, 0, true); //compact
 							break;
 						}
 						buf = 0;
 					}
-					index = list_next(&ram_history, index);
+					index = list_next(ram_history, index);
 				}
 			}
 
@@ -632,34 +632,9 @@
 			}
 
 		 	if (buf) {
-		  	int err = list_add(&ram_history, buf, &id);
+		  	int err = list_add(ram_history, buf, &id);
 				if (!err) {
 					l->history_index = id;
-=======
-    	if(!ram_history) {
-    		ram_history = malloc(sizeof(struct list));
-    		assert(ram_history != NULL);
-
-    		list_init(ram_history, 0);
-    	}
-    	
-  		char *buf = 0;
-    	if(l->history_index>=0 && l->history_index <= (ram_history->indexes-1)) {
-			int err = list_get(ram_history, l->history_index, (void **)&buf);
-			if (!err) {
-				if(0 == strcmp(l->buf, buf)) {
-					return;
-				}
-			}
-    	}
-    	
-    	int id = 0;
-    	char *dup = strndup(l->buf, l->len);
-    	if (dup) {
-		  	int err = list_add(ram_history, dup, &id);
-			if (!err) {
-				l->history_index = id;
->>>>>>> 0220dc58
 		  	}
 			}
 
@@ -680,16 +655,12 @@
 }
 
 static void linenoiseHistoryGet(struct linenoiseState *l, int up) {
-<<<<<<< HEAD
+    if (!status_get(STATUS_LUA_HISTORY)) return;
+
     int pos, len, c;
-=======
-    if (!status_get(STATUS_LUA_HISTORY)) return;
-
-    int pos, len, c;    
->>>>>>> 0220dc58
     FILE *fp;
     const char *fname;
-
+    
     if (mount_is_mounted("fat")) {
     	if (mount_is_mounted("spiffs")) {
     		fname = "/sd/history";
@@ -792,7 +763,7 @@
 }
 
 void linenoiseHistoryClear() {
-    if (!status_get(STATUS_LUA_HISTORY)) return;
+    if (status_get(STATUS_LUA_HISTORY)) return;
 
     const char *fname;
 
