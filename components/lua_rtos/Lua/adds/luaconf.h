--- conflicted
+++ resolved
@@ -72,166 +72,13 @@
 #define lua_saveline(L,idx)     { (void)L; (void)idx; }
 #define lua_freeline(L,b)       { (void)L; (void)b; }
 
-<<<<<<< HEAD
-// Adds in standard Lua modukes
-
-#define LBASELIB_REG_ADDS \
-    {"dumpstack", stackDump}, \
-    {"try", luaB_try}, 
-        
-#define LBASELIB_OPEN_ADDS 
-
-#if CONFIG_LUA_RTOS_LUA_USE_TMR
-    #define LINIT_REG_TMR {AUXLIB_TMR, luaopen_tmr},
-#else
-    #define LINIT_REG_TMR
-#endif
-
-#if LUA_USE_CAN
-    #define LINIT_REG_CAN {AUXLIB_CAN, luaopen_can},
-#else
-    #define LINIT_REG_CAN
-#endif
-
-#if CONFIG_LUA_RTOS_LUA_USE_NET
-    #define LINIT_REG_NET {AUXLIB_NET, luaopen_net},
-#else
-    #define LINIT_REG_NET
-#endif
-
-#if CONFIG_LUA_RTOS_LUA_USE_ADC
-    #define LINIT_REG_ADC {AUXLIB_ADC, luaopen_adc},
-#else
-    #define LINIT_REG_ADC
-#endif
-
-#if CONFIG_LUA_RTOS_LUA_USE_SPI
-    #define LINIT_REG_SPI {AUXLIB_SPI, luaopen_spi},
-#else
-    #define LINIT_REG_SPI
-#endif
-
-#if CONFIG_LUA_RTOS_LUA_USE_MQTT
-    #define LINIT_REG_MQTT {AUXLIB_MQTT, luaopen_mqtt},
-#else
-    #define LINIT_REG_MQTT
-#endif
-
-#if CONFIG_LUA_RTOS_LUA_USE_THREAD
-    #define LINIT_REG_THREAD {AUXLIB_THREAD, luaopen_thread },
-#else
-    #define LINIT_REG_THREAD
-#endif
-
-#if CONFIG_LUA_RTOS_LUA_USE_SCREEN
-    #define LINIT_REG_SCREEN {AUXLIB_SCREEN, luaopen_screen},
-#else
-    #define LINIT_REG_SCREEN
-#endif
-
 #if CONFIG_LUA_RTOS_LUA_USE_SSD1306
     #define LINIT_REG_OSCREEN {AUXLIB_SSD1306, luaopen_ssd1306},
 #else
     #define LINIT_REG_OSCREEN
 #endif
 
-#if CONFIG_LUA_RTOS_LUA_USE_UART
-    #define LINIT_REG_UART {AUXLIB_UART, luaopen_uart},
-#else
-    #define LINIT_REG_UART
-#endif
-
-#if CONFIG_LUA_RTOS_LUA_USE_PWM
-    #define LINIT_REG_PWM {AUXLIB_PWM, luaopen_pwm},
-#else
-    #define LINIT_REG_PWM
-#endif
-
-#if LUA_USE_GPS
-    #define LINIT_REG_GPS {AUXLIB_GPS, luaopen_gps},
-#else
-    #define LINIT_REG_GPS
-#endif
-
-#if LUA_USE_STEPPER
-    #define LINIT_REG_STEPPER {AUXLIB_STEPPER, luaopen_stepper},
-#else
-    #define LINIT_REG_STEPPER
-#endif
-
-#if CONFIG_LUA_RTOS_LUA_USE_I2C
-   // #define LINIT_REG_I2C {AUXLIB_I2C, luaopen_i2c},
-#else
-    #define LINIT_REG_I2C
-#endif
-
-#if CONFIG_LUA_RTOS_LUA_USE_LORA
-    #define LINIT_REG_LORA {AUXLIB_LORA, luaopen_lora},
-#else
-    #define LINIT_REG_LORA
-#endif
-
-#define LINIT_REG_ADDS \
-  LINIT_REG_PIO \
-  LINIT_REG_TMR \
-  LINIT_REG_CAN \
-  LINIT_REG_NET \
-  LINIT_REG_ADC \
-  LINIT_REG_SPI \
-  LINIT_REG_MQTT \
-  LINIT_REG_THREAD \
-  LINIT_REG_SCREEN \
   LINIT_REG_OSCREEN \
-  LINIT_REG_UART \
-  LINIT_REG_PWM \
-  LINIT_REG_GPS \
-  LINIT_REG_STEPPER \
-  LINIT_REG_I2C \
-  LINIT_REG_LORA \
-  LINIT_REG_PACK
-      
-#define LINIT_OPEN_ADDS
-
-#define LIOLIB_REG_ADDS {"receive", f_receive}, {"send", f_send},
-#define LIOLIB_OPEN_ADDS
-
-#define LOSLIB_REG_SHELL {"shell",     os_shell},
-#define LOSLIB_REG_EDITOR {"edit",      os_edit},
-
-#if 0
-#define LOSLIB_REG_ADDS \
-  LOSLIB_REG_SHELL \
-  {"history",   os_history}, \
-  {"cp",        os_cp}, \
-  {"ls",        os_ls}, \
-  {"cd",        os_cd}, \
-  {"pwd",       os_pwd}, \
-  {"mkdir",     os_mkdir}, \
-  LOSLIB_REG_EDITOR \
-  {"clear",     os_clear}, \
-  {"cat",       os_cat}, \
-  {"more",      os_more}, \
-  {"dmesg",     os_dmesg}, \
-  {"format",    os_format}, \
-  {"idle",      os_idle}, \
-  {"loglevel",  os_loglevel}, \
-  {"logcons",   os_logcons}, \
-  {"stats",     os_stats}, \
-  {"version",   os_version}, \
-  {"cpu",       os_cpu}, \
-  {"run",       os_run}, 
-#else
-#define LOSLIB_REG_ADDS
-#endif
-
-#if 0	  	 
-#define LOSLIB_OPEN_ADDS \
-  os_constants(L);
-#else
-  #define LOSLIB_OPEN_ADDS
-#endif
-=======
->>>>>>> 481a0dff
 
 #ifdef liolib_c
 #undef liolib_c
