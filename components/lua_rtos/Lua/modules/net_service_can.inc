/*
 * Lua RTOS, lua CAN module
 *
 * Copyright (C) 2015 - 2017
 * IBEROXARXA SERVICIOS INTEGRALES, S.L.
 *
 * Author: Jaume Olivé (jolive@iberoxarxa.com / jolive@whitecatboard.org)
 *
 * All rights reserved.
 *
 * Permission to use, copy, modify, and distribute this software
 * and its documentation for any purpose and without fee is hereby
 * granted, provided that the above copyright notice appear in all
 * copies and that both that the copyright notice and this
 * permission notice and warranty disclaimer appear in supporting
 * documentation, and that the name of the author not be used in
 * advertising or publicity pertaining to distribution of the
 * software without specific, written prior permission.
 *
 * The author disclaim all warranties with regard to this
 * software, including all implied warranties of merchantability
 * and fitness.  In no event shall the author be liable for any
 * special, indirect or consequential damages or any damages
 * whatsoever resulting from loss of use, data or profits, whether
 * in an action of contract, negligence or other tortious action,
 * arising out of or in connection with the use or performance of
 * this software.
 */

#include "net.h"

#if CONFIG_LUA_RTOS_LUA_USE_CAN

#include <sys/driver.h>

#include <drivers/can.h>

#if CONFIG_LUA_RTOS_LUA_USE_CAN
static int lcan_service_start(lua_State* L) {
	driver_error_t *error;

	int id = luaL_checkinteger(L, 1);
	uint32_t speed = luaL_checkinteger(L, 2);
	uint32_t port = luaL_checkinteger(L, 3);

	if ((error = can_gateway_start(id, speed, port))) {
		return luaL_driver_error(L, error);
	}

	return 0;
}

static int lcan_service_stop(lua_State* L) {
	driver_error_t *error;

	if ((error = can_gateway_stop(0))) {
		return luaL_driver_error(L, error);
	}

	return 0;
}
#endif

static const LUA_REG_TYPE can_map[] = {
#if CONFIG_LUA_RTOS_LUA_USE_CAN
	{ LSTRKEY("start"), LFUNCVAL(lcan_service_start) },
	{ LSTRKEY("stop") , LFUNCVAL(lcan_service_stop ) },
#endif
	{ LNILKEY,LNILVAL }
};
<<<<<<< HEAD
=======

#endif
>>>>>>> 6fc8ff26
<|MERGE_RESOLUTION|>--- conflicted
+++ resolved
@@ -30,12 +30,10 @@
 #include "net.h"
 
 #if CONFIG_LUA_RTOS_LUA_USE_CAN
-
 #include <sys/driver.h>
 
 #include <drivers/can.h>
 
-#if CONFIG_LUA_RTOS_LUA_USE_CAN
 static int lcan_service_start(lua_State* L) {
 	driver_error_t *error;
 
@@ -59,17 +57,11 @@
 
 	return 0;
 }
-#endif
 
 static const LUA_REG_TYPE can_map[] = {
-#if CONFIG_LUA_RTOS_LUA_USE_CAN
 	{ LSTRKEY("start"), LFUNCVAL(lcan_service_start) },
 	{ LSTRKEY("stop") , LFUNCVAL(lcan_service_stop ) },
-#endif
 	{ LNILKEY,LNILVAL }
 };
-<<<<<<< HEAD
-=======
 
-#endif
->>>>>>> 6fc8ff26
+#endif