/*
 * Lua RTOS, wifi module
 *
 * Copyright (C) 2015 - 2017
 * IBEROXARXA SERVICIOS INTEGRALES, S.L. & CSS IBÉRICA, S.L.
 *
 * Author: Jaume Olivé (jolive@iberoxarxa.com / jolive@whitecatboard.org)
 *
 * All rights reserved.
 *
 * Permission to use, copy, modify, and distribute this software
 * and its documentation for any purpose and without fee is hereby
 * granted, provided that the above copyright notice appear in all
 * copies and that both that the copyright notice and this
 * permission notice and warranty disclaimer appear in supporting
 * documentation, and that the name of the author not be used in
 * advertising or publicity pertaining to distribution of the
 * software without specific, written prior permission.
 *
 * The author disclaim all warranties with regard to this
 * software, including all implied warranties of merchantability
 * and fitness.  In no event shall the author be liable for any
 * special, indirect or consequential damages or any damages
 * whatsoever resulting from loss of use, data or profits, whether
 * in an action of contract, negligence or other tortious action,
 * arising out of or in connection with the use or performance of
 * this software.
 */

#include "luartos.h"

#if CONFIG_LUA_RTOS_LUA_USE_NET

#include <string.h>
#include <stdio.h>

static int lwifi_setup(lua_State* L) {
	driver_error_t *error;

	int mode = luaL_checkinteger(L, 1);
	const char *ssid = luaL_checkstring(L, 2);
	const char *password = luaL_checkstring(L, 3);
	int powersave = 0;
	int channel = 0;
	int hidden = 0;


	if (lua_gettop(L) > 3) {
		powersave = luaL_checkinteger(L, 4);

		if (lua_gettop(L) > 4) {
			channel = luaL_checkinteger(L, 5);

			// Get arguments related only to AP mode
			if (mode == WIFI_MODE_STA) {
				if (lua_gettop(L) > 5) {
					luaL_checktype(L, 6, LUA_TBOOLEAN);
					if (lua_toboolean(L, 6)) {
						hidden = 1;
					}
				}
			}
		}
	}

	// Setup wifi
	if ((error = wifi_setup(mode, (char *)ssid, (char *)password, powersave, channel, hidden))) {
		return luaL_driver_error(L, error);
	}

	return 0;
}

static int lwifi_scan(lua_State* L) {
	driver_error_t *error;
	wifi_ap_record_t *list;
	uint16_t count, i;
	u8_t table = 0;
	char auth[13];

	// Check if user wants scan's result as a table, or wants scan's result
	// on the console
	if (lua_gettop(L) == 1) {
		luaL_checktype(L, 1, LUA_TBOOLEAN);
		if (lua_toboolean(L, 1)) {
			table = 1;
		}
	}

	// Scan wifi
	if ((error = wifi_scan(&count, &list))) {
		return luaL_driver_error(L, error);
	}

	// Show / get APs
	if (!table) {
		printf("\r\n                           SSID  RSSI          AUTH\r\n");
		printf("---------------------------------------------------\r\n");
	} else {
		lua_createtable(L, count, 0);
	}

	for(i=0;i<count;i++) {
		if (!table) {
			switch (list[i].authmode) {
				case WIFI_AUTH_OPEN: strcpy(auth, "OPEN"); break;
				case WIFI_AUTH_WEP: strcpy(auth, "WEP"); break;
				case WIFI_AUTH_WPA_PSK: strcpy(auth, "WPA_PSK"); break;
				case WIFI_AUTH_WPA2_PSK: strcpy(auth, "WPA2_PSK"); break;
				case WIFI_AUTH_WPA_WPA2_PSK: strcpy(auth, "WPA_WPA2_PSK"); break;
				default:
					break;
			}

			printf("%31.31s  %4d %13.13s\r\n",list[i].ssid, list[i].rssi, auth);
		} else {
			lua_pushinteger(L, i);

			lua_createtable(L, 0, 3);

			lua_pushstring(L, (char *)list[i].ssid);
			lua_setfield (L, -2, "ssid");

			lua_pushinteger(L, list[i].rssi);
			lua_setfield (L, -2, "rssi");

			lua_pushinteger(L, list[i].authmode);
			lua_setfield (L, -2, "auth");

			lua_settable(L,-3);
		}
	}

	free(list);

	if (!table) {
		printf("\r\n");
	}

	return table;
}

static int lwifi_start(lua_State* L) {
	driver_error_t *error;

	if ((error = wifi_start())) {
		return luaL_driver_error(L, error);
	}

	return 0;
}

static int lwifi_stop(lua_State* L) {
	driver_error_t *error;

	if ((error = wifi_stop())) {
		return luaL_driver_error(L, error);
	}

	return 0;
}

static int lwifi_stat(lua_State* L) {
	ifconfig_t info;
	driver_error_t *error;
	u8_t table = 0;

	// Check if user wants result as a table, or wants scan's result
	// on the console
	if (lua_gettop(L) == 1) {
		luaL_checktype(L, 1, LUA_TBOOLEAN);
		if (lua_toboolean(L, 1)) {
			table = 1;
		}
	}

	if ((error = wifi_stat(&info))) {
		if (error->exception != WIFI_ERR_WIFI_NOT_INIT) {
			return luaL_driver_error(L, error);
		}

		free(error);
		memset(&info, 0, sizeof(ifconfig_t));
	}

	if (!table) {
		char ipa[16];
		char maska[16];
		char gwa[16];

		strcpy(ipa, inet_ntoa(info.ip));
		strcpy(maska, inet_ntoa(info.netmask));
		strcpy(gwa, inet_ntoa(info.gw));

		printf( "wf: mac address %02x:%02x:%02x:%02x:%02x:%02x\r\n",
			info.mac[0],info.mac[1],
			info.mac[2],info.mac[3],
			info.mac[4],info.mac[5]
		);

		printf("    ip  address %s / netmask %s\r\n", ipa, maska);
		printf("    gw  address %s\r\n", gwa);

		if (!ip6_addr_cmp(IP6_ADDR_ANY6, &info.ip6)) {
			char tmp[46];
			sprintf(tmp, IPV6STR, IPV62STR(info.ip6));
			printf("    ip6 address %s\r\n", tmp);
		}

		printf("\r\n");

	} else {
<<<<<<< HEAD
		char tmp[46];
		tmp[0] = 0;
=======
		char tmp[18];
>>>>>>> 14ca00bd

		if (!ip6_addr_cmp(IP6_ADDR_ANY6, &info.ip6)) {
			sprintf(tmp, IPV6STR, IPV62STR(info.ip6));
		}

		lua_createtable(L, 0, strlen(tmp) > 0 ? 5:4);

		lua_pushstring(L, "wf");
		lua_setfield (L, -2, "interface");

		sprintf(tmp, IPSTR, ip4_addr1_16(&info.ip),ip4_addr2_16(&info.ip),ip4_addr3_16(&info.ip),ip4_addr4_16(&info.ip));
		lua_pushstring(L, tmp);
		lua_setfield (L, -2, "ip");

		sprintf(tmp, IPSTR, ip4_addr1_16(&info.gw),ip4_addr2_16(&info.gw),ip4_addr3_16(&info.gw),ip4_addr4_16(&info.gw));
		lua_pushstring(L, tmp);
		lua_setfield (L, -2, "gw");

		sprintf(tmp, IPSTR, ip4_addr1_16(&info.netmask),ip4_addr2_16(&info.netmask),ip4_addr3_16(&info.netmask),ip4_addr4_16(&info.netmask));
		lua_pushstring(L, tmp);
		lua_setfield (L, -2, "netmask");

<<<<<<< HEAD
		if (strlen(tmp) > 0 ) {
			lua_pushstring(L, tmp);
			lua_setfield (L, -2, "ip6");
		}
=======
		sprintf(tmp, "%02x:%02x:%02x:%02x:%02x:%02x",
			info.mac[0],info.mac[1],
			info.mac[2],info.mac[3],
			info.mac[4],info.mac[5]
		);
		lua_pushstring(L, tmp);
		lua_setfield (L, -2, "mac");

>>>>>>> 14ca00bd
	}

	return table;
}

static const LUA_REG_TYPE wifi_auth_map[] = {
	{ LSTRKEY( "OPEN"         ), LINTVAL( WIFI_AUTH_OPEN ) },
	{ LSTRKEY( "WEP"          ), LINTVAL( WIFI_AUTH_WEP ) },
	{ LSTRKEY( "WPA_PSK"      ), LINTVAL( WIFI_AUTH_WPA_PSK ) },
	{ LSTRKEY( "WPA2_PSK"     ), LINTVAL( WIFI_AUTH_WPA2_PSK ) },
	{ LSTRKEY( "WPA_WPA2_PSK" ), LINTVAL( WIFI_AUTH_WPA_WPA2_PSK ) },
};

static const LUA_REG_TYPE wifi_mode_map[] = {
	{ LSTRKEY( "STA"          ), LINTVAL( WIFI_MODE_STA ) },
	{ LSTRKEY( "AP"           ), LINTVAL( WIFI_MODE_AP ) },
	{ LSTRKEY( "APSTA"        ), LINTVAL( WIFI_MODE_APSTA ) },
};

static const LUA_REG_TYPE wifi_powersave_map[] = {
	{ LSTRKEY( "NONE"          ), LINTVAL( WIFI_PS_NONE ) },
	{ LSTRKEY( "MODEM"         ), LINTVAL( WIFI_PS_MODEM ) },
};

static const LUA_REG_TYPE wifi_map[] = {
	{ LSTRKEY( "setup"     ),	 LFUNCVAL( lwifi_setup        ) },
	{ LSTRKEY( "scan"      ),	 LFUNCVAL( lwifi_scan         ) },
	{ LSTRKEY( "start"     ),	 LFUNCVAL( lwifi_start        ) },
	{ LSTRKEY( "stop"      ),	 LFUNCVAL( lwifi_stop         ) },
	{ LSTRKEY( "stat"      ),	 LFUNCVAL( lwifi_stat         ) },
	{ LSTRKEY( "auth"      ),	 LROVAL  ( wifi_auth_map      ) },
	{ LSTRKEY( "mode"      ),	 LROVAL  ( wifi_mode_map      ) },
	{ LSTRKEY( "powersave" ),	 LROVAL  ( wifi_powersave_map ) },
	DRIVER_REGISTER_LUA_ERRORS(wifi)
	{ LNILKEY, LNILVAL }
};

#endif<|MERGE_RESOLUTION|>--- conflicted
+++ resolved
@@ -198,8 +198,8 @@
 			info.mac[4],info.mac[5]
 		);
 
-		printf("    ip  address %s / netmask %s\r\n", ipa, maska);
-		printf("    gw  address %s\r\n", gwa);
+		printf("   ip address %s / netmask %s\r\n", ipa, maska);
+		printf("   gw address %s\r\n\r\n", gwa);
 
 		if (!ip6_addr_cmp(IP6_ADDR_ANY6, &info.ip6)) {
 			char tmp[46];
@@ -210,18 +210,14 @@
 		printf("\r\n");
 
 	} else {
-<<<<<<< HEAD
 		char tmp[46];
 		tmp[0] = 0;
-=======
-		char tmp[18];
->>>>>>> 14ca00bd
 
 		if (!ip6_addr_cmp(IP6_ADDR_ANY6, &info.ip6)) {
 			sprintf(tmp, IPV6STR, IPV62STR(info.ip6));
 		}
 
-		lua_createtable(L, 0, strlen(tmp) > 0 ? 5:4);
+		lua_createtable(L, 0, strlen(tmp) > 0 ? 6:5);
 
 		lua_pushstring(L, "wf");
 		lua_setfield (L, -2, "interface");
@@ -238,12 +234,6 @@
 		lua_pushstring(L, tmp);
 		lua_setfield (L, -2, "netmask");
 
-<<<<<<< HEAD
-		if (strlen(tmp) > 0 ) {
-			lua_pushstring(L, tmp);
-			lua_setfield (L, -2, "ip6");
-		}
-=======
 		sprintf(tmp, "%02x:%02x:%02x:%02x:%02x:%02x",
 			info.mac[0],info.mac[1],
 			info.mac[2],info.mac[3],
@@ -252,7 +242,10 @@
 		lua_pushstring(L, tmp);
 		lua_setfield (L, -2, "mac");
 
->>>>>>> 14ca00bd
+		if (strlen(tmp) > 0 ) {
+			lua_pushstring(L, tmp);
+			lua_setfield (L, -2, "ip6");
+		}
 	}
 
 	return table;
