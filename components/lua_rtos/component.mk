#
# Component Makefile
#
<<<<<<< HEAD

CFLAGS += -D_POSIX_THREADS=1 -D_UNIX98_THREAD_MUTEX_ATTRIBUTES=1

COMPONENT_ADD_LDFLAGS = -Wl,--whole-archive -l$(COMPONENT_NAME) -Wl,--no-whole-archive -L$(COMPONENT_PATH)/ld -T lua_rtos.ld -llua_rtos
=======
COMPONENT_ADD_LDFLAGS = -Wl,--whole-archive -l$(COMPONENT_NAME) -Wl,--no-whole-archive -L$(COMPONENT_PATH)/ld -T lua_rtos.ld
>>>>>>> 481a0dff

COMPONENT_SRCDIRS := . luartos_build.h freertos vfs editor sys unix syscalls math drivers lmic sensors \
					   sys/machine pthread Lua/common Lua/modules Lua/platform Lua/src lwip/netif \
					   lwip

<<<<<<< HEAD
COMPONENT_ADD_INCLUDEDIRS := . ./../spiffs include/freertos Lua/adds Lua/common Lua/modules Lua/platform Lua/src \
							   lmic ./../ vfs ./../zlib ./../lora ./lwip/include ./../can/include \
							   ./../ssd1306 
=======
COMPONENT_ADD_INCLUDEDIRS := . .. Lua/adds Lua/common Lua/modules Lua/platform Lua/src ./lwip/include
>>>>>>> 481a0dff
							   
COMPONENT_PRIV_INCLUDEDIRS :=<|MERGE_RESOLUTION|>--- conflicted
+++ resolved
@@ -1,25 +1,15 @@
 #
 # Component Makefile
 #
-<<<<<<< HEAD
-
+COMPONENT_ADD_LDFLAGS = -Wl,--whole-archive -l$(COMPONENT_NAME) -Wl,--no-whole-archive -L$(COMPONENT_PATH)/ld -T lua_rtos.ld
 CFLAGS += -D_POSIX_THREADS=1 -D_UNIX98_THREAD_MUTEX_ATTRIBUTES=1
 
-COMPONENT_ADD_LDFLAGS = -Wl,--whole-archive -l$(COMPONENT_NAME) -Wl,--no-whole-archive -L$(COMPONENT_PATH)/ld -T lua_rtos.ld -llua_rtos
-=======
-COMPONENT_ADD_LDFLAGS = -Wl,--whole-archive -l$(COMPONENT_NAME) -Wl,--no-whole-archive -L$(COMPONENT_PATH)/ld -T lua_rtos.ld
->>>>>>> 481a0dff
 
 COMPONENT_SRCDIRS := . luartos_build.h freertos vfs editor sys unix syscalls math drivers lmic sensors \
 					   sys/machine pthread Lua/common Lua/modules Lua/platform Lua/src lwip/netif \
 					   lwip
 
-<<<<<<< HEAD
-COMPONENT_ADD_INCLUDEDIRS := . ./../spiffs include/freertos Lua/adds Lua/common Lua/modules Lua/platform Lua/src \
-							   lmic ./../ vfs ./../zlib ./../lora ./lwip/include ./../can/include \
+COMPONENT_ADD_INCLUDEDIRS := . .. Lua/adds Lua/common Lua/modules Lua/platform Lua/src ./lwip/include
 							   ./../ssd1306 
-=======
-COMPONENT_ADD_INCLUDEDIRS := . .. Lua/adds Lua/common Lua/modules Lua/platform Lua/src ./lwip/include
->>>>>>> 481a0dff
 							   
 COMPONENT_PRIV_INCLUDEDIRS :=