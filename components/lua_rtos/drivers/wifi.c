--- conflicted
+++ resolved
@@ -96,10 +96,7 @@
 static esp_wps_config_t wps_config_pbc = WPS_CONFIG_INIT_DEFAULT(WPS_TYPE_PBC);
 static esp_wps_config_t wps_config_pin = WPS_CONFIG_INIT_DEFAULT(WPS_TYPE_PIN);
 static wifi_wps_pin_cb* wps_pin_callback = NULL;
-<<<<<<< HEAD
-=======
 static wifi_sc_cb* wps_sc_callback = NULL;
->>>>>>> 26c9e465
 
 #define WPSPIN2STR(a) (a)[0], (a)[1], (a)[2], (a)[3], (a)[4], (a)[5], (a)[6], (a)[7]
 
@@ -450,10 +447,6 @@
 
 	// Attach wifi driver
 	if ((error = wifi_init(WIFI_MODE_STA))) return error;
-<<<<<<< HEAD
-
-=======
->>>>>>> 26c9e465
 	status_set(STATUS_WIFI_SETUP);
 
 	if ((error = wifi_check_error(esp_wifi_start()))) return error;
@@ -524,17 +517,11 @@
 				esp_wifi_disconnect();
 				//don't call esp_smartconfig_stop() here
 
-<<<<<<< HEAD
-				//XXX todo FIXME callback to lua
-
-				/* may connect to new AP here
-=======
 				if (wps_sc_callback != NULL) {
 					(*(wps_sc_callback))((char*)wifi_config->sta.ssid, (char*)wifi_config->sta.password);
 				}
 
 				/* may connect to the new AP here
->>>>>>> 26c9e465
 				esp_wifi_set_config(ESP_IF_WIFI_STA, wifi_config);
 				esp_wifi_connect();
 				*/
@@ -555,11 +542,7 @@
 	}
 }
 
-<<<<<<< HEAD
-driver_error_t *wifi_smartconfig() {
-=======
 driver_error_t *wifi_smartconfig(wifi_sc_cb* callback) {
->>>>>>> 26c9e465
 	driver_error_t *error;
 
 	status_clear(STATUS_WIFI_SETUP);
@@ -572,20 +555,6 @@
 		status_clear(STATUS_WIFI_INITED);
 	}
 
-<<<<<<< HEAD
-	// Attach wifi driver
-	if ((error = wifi_init(WIFI_MODE_STA))) return error;
-
-	status_set(STATUS_WIFI_SETUP);
-
-	if ((error = wifi_check_error(esp_wifi_start()))) return error;
-	/*
-	EventBits_t uxBits = xEventGroupWaitBits(netEvent, evWIFI_CONNECTED | evWIFI_CANT_CONNECT, pdTRUE, pdFALSE, portMAX_DELAY);
-	if (uxBits & (evWIFI_CONNECTED)) {
-		status_set(STATUS_WIFI_STARTED);
-	}
-	*/
-=======
 	wps_sc_callback = callback;
 
 	// Attach wifi driver
@@ -594,7 +563,6 @@
 
 	if ((error = wifi_check_error(esp_wifi_start()))) return error;
 	status_set(STATUS_WIFI_STARTED);
->>>>>>> 26c9e465
 
 	if ((error = wifi_check_error(esp_smartconfig_set_type(SC_TYPE_ESPTOUCH_AIRKISS)))) return error;
 	if ((error = wifi_check_error(esp_smartconfig_start(wifi_smartconfig_callback)))) return error;
@@ -602,7 +570,6 @@
 	return NULL;
 }
 
-<<<<<<< HEAD
 
 driver_error_t *wifi_get_mac(uint8_t mac[6]) {
 	driver_error_t *error;
@@ -624,6 +591,4 @@
 	return NULL;
 }
 
-=======
->>>>>>> 26c9e465
 #endif