/*
 * Lua RTOS, WIFI driver
 *
 * Copyright (C) 2015 - 2017
 * IBEROXARXA SERVICIOS INTEGRALES, S.L. & CSS IBÉRICA, S.L.
 *
 * Author: Jaume Olivé (jolive@iberoxarxa.com / jolive@whitecatboard.org)
 *
 * All rights reserved.
 *
 * Permission to use, copy, modify, and distribute this software
 * and its documentation for any purpose and without fee is hereby
 * granted, provided that the above copyright notice appear in all
 * copies and that both that the copyright notice and this
 * permission notice and warranty disclaimer appear in supporting
 * documentation, and that the name of the author not be used in
 * advertising or publicity pertaining to distribution of the
 * software without specific, written prior permission.
 *
 * The author disclaim all warranties with regard to this
 * software, including all implied warranties of merchantability
 * and fitness.  In no event shall the author be liable for any
 * special, indirect or consequential damages or any damages
 * whatsoever resulting from loss of use, data or profits, whether
 * in an action of contract, negligence or other tortious action,
 * arising out of or in connection with the use or performance of
 * this software.
 */

#include "sdkconfig.h"

#if CONFIG_WIFI_ENABLED

#include "freertos/FreeRTOS.h"
#include "freertos/event_groups.h"

#include "esp_wifi.h"
#include "esp_system.h"
#include "esp_event.h"
#include "esp_event_loop.h"
#include "esp_phy_init.h"
#include "tcpip_adapter.h"

#include "rom/rtc.h"

#include <string.h>
#include <stdlib.h>

#include <sys/status.h>
#include <sys/panic.h>
#include <sys/syslog.h>

#include <drivers/wifi.h>

#define WIFI_LOG(m) syslog(LOG_DEBUG, m);

// This macro gets a reference for this driver into drivers array
#define WIFI_DRIVER driver_get_by_name("wifi")

// Driver message errors
DRIVER_REGISTER_ERROR(WIFI, wifi, CannotSetup, "can't setup", WIFI_ERR_CANT_INIT);
DRIVER_REGISTER_ERROR(WIFI, wifi, CannotConnect, "can't connect, review your SSID / password", WIFI_ERR_CANT_CONNECT);
DRIVER_REGISTER_ERROR(WIFI, wifi, GeneralFail, "general fail", WIFI_ERR_WIFI_FAIL);
DRIVER_REGISTER_ERROR(WIFI, wifi, NotEnoughtMemory, "not enough memory", WIFI_ERR_WIFI_NO_MEM);
DRIVER_REGISTER_ERROR(WIFI, wifi, NotSetup, "wifi is not setup", WIFI_ERR_WIFI_NOT_INIT);
DRIVER_REGISTER_ERROR(WIFI, wifi, NotStarted, "wifi is not started", WIFI_ERR_WIFI_NOT_START);
DRIVER_REGISTER_ERROR(WIFI, wifi, InterfaceError, "interface error", WIFI_ERR_WIFI_IF);
DRIVER_REGISTER_ERROR(WIFI, wifi, ModeError, "mode error", WIFI_ERR_WIFI_MODE);
DRIVER_REGISTER_ERROR(WIFI, wifi, InternalError, "internal state error", WIFI_ERR_WIFI_STATE);
DRIVER_REGISTER_ERROR(WIFI, wifi, InternalControlBlockError, "internal control block of station or soft-AP error", WIFI_ERR_WIFI_CONN);
DRIVER_REGISTER_ERROR(WIFI, wifi, InternalNVSError, "internal NVS module error", WIFI_ERR_WIFI_NVS);
DRIVER_REGISTER_ERROR(WIFI, wifi, InvalidMac, "invalid mac address", WIFI_ERR_WIFI_MAC);
DRIVER_REGISTER_ERROR(WIFI, wifi, InvalidSSID, "invalid SSID", WIFI_ERR_WIFI_SSID);
DRIVER_REGISTER_ERROR(WIFI, wifi, InvalidPassword, "invalid password", WIFI_ERR_WIFI_PASSWORD);
DRIVER_REGISTER_ERROR(WIFI, wifi, Timeout, "timeout", WIFI_ERR_WIFI_TIMEOUT);
DRIVER_REGISTER_ERROR(WIFI, wifi, RFClosed, "is in sleep state(RF closed) / wakeup fail", WIFI_ERR_WAKE_FAIL);
DRIVER_REGISTER_ERROR(WIFI, wifi, InvalidArg, "invalid argument", WIFI_ERR_INVALID_ARGUMENT);
DRIVER_REGISTER_ERROR(WIFI, wifi, NotSupport, "wifi API is not supported yet", WIFI_ERR_NOT_SUPPORT);
DRIVER_REGISTER_ERROR(WIFI, wifi, NotStopped, "driver was not stopped", WIFI_ERR_NOT_STOPPED);

extern EventGroupHandle_t netEvent;

#define evWIFI_SCAN_END 	       	 ( 1 << 0 )
#define evWIFI_CONNECTED 	       	 ( 1 << 1 )
#define evWIFI_CANT_CONNECT          ( 1 << 2 )

driver_error_t *wifi_check_error(esp_err_t error) {
	if (error == ESP_ERR_WIFI_OK) return NULL;

	switch (error) {
		case ESP_ERR_WIFI_FAIL:        return driver_operation_error(WIFI_DRIVER, WIFI_ERR_WIFI_FAIL,NULL);
		case ESP_ERR_WIFI_NO_MEM:      return driver_operation_error(WIFI_DRIVER, WIFI_ERR_WIFI_NO_MEM,NULL);
		case ESP_ERR_WIFI_NOT_INIT:    return driver_operation_error(WIFI_DRIVER, WIFI_ERR_WIFI_NOT_INIT,NULL);
		case ESP_ERR_WIFI_NOT_STARTED: return driver_operation_error(WIFI_DRIVER, WIFI_ERR_WIFI_NOT_START,NULL);
		case ESP_ERR_WIFI_IF:          return driver_operation_error(WIFI_DRIVER, WIFI_ERR_WIFI_IF,NULL);
		case ESP_ERR_WIFI_STATE:       return driver_operation_error(WIFI_DRIVER, WIFI_ERR_WIFI_STATE,NULL);
		case ESP_ERR_WIFI_CONN:        return driver_operation_error(WIFI_DRIVER, WIFI_ERR_WIFI_CONN,NULL);
		case ESP_ERR_WIFI_NVS:         return driver_operation_error(WIFI_DRIVER, WIFI_ERR_WIFI_NVS,NULL);
		case ESP_ERR_WIFI_MAC:         return driver_operation_error(WIFI_DRIVER, WIFI_ERR_WIFI_MAC,NULL);
		case ESP_ERR_WIFI_SSID:        return driver_operation_error(WIFI_DRIVER, WIFI_ERR_WIFI_SSID,NULL);
		case ESP_ERR_WIFI_PASSWORD:    return driver_operation_error(WIFI_DRIVER, WIFI_ERR_WIFI_PASSWORD,NULL);
		case ESP_ERR_WIFI_TIMEOUT:     return driver_operation_error(WIFI_DRIVER, WIFI_ERR_WIFI_TIMEOUT,NULL);
		case ESP_ERR_WIFI_WAKE_FAIL:   return driver_operation_error(WIFI_DRIVER, WIFI_ERR_WAKE_FAIL,NULL);
		case ESP_ERR_WIFI_MODE:        return driver_operation_error(WIFI_DRIVER, WIFI_ERR_WIFI_MODE,NULL);
		case ESP_ERR_WIFI_ARG:		   return driver_operation_error(WIFI_DRIVER, WIFI_ERR_INVALID_ARGUMENT,NULL);
		case ESP_ERR_WIFI_NOT_SUPPORT: return driver_operation_error(WIFI_DRIVER, WIFI_ERR_NOT_SUPPORT,NULL);
		case ESP_ERR_WIFI_NOT_STOPPED: return driver_operation_error(WIFI_DRIVER, WIFI_ERR_NOT_STOPPED,NULL);

		default: {
			char *buffer;

			buffer = malloc(40);
			if (!buffer) {
				panic("not enougth memory");
			}

			sprintf(buffer, "missing wifi error case %d", error);

			return driver_operation_error(WIFI_DRIVER, WIFI_ERR_CANT_INIT, buffer);
		}
	}

	return NULL;
}

static driver_error_t *wifi_init(wifi_mode_t mode) {
	driver_error_t *error;

	if ((error = net_init())) {
		return error;
	}

	if (!status_get(STATUS_WIFI_INITED)) {
		wifi_init_config_t cfg = WIFI_INIT_CONFIG_DEFAULT();
		if ((error = wifi_check_error(esp_wifi_init(&cfg)))) return error;
		if ((error = wifi_check_error(esp_wifi_set_storage(WIFI_STORAGE_RAM)))) return error;
		if ((error = wifi_check_error(esp_wifi_set_mode(mode)))) return error;

		status_set(STATUS_WIFI_INITED);
	}

	return NULL;
}

static driver_error_t *wifi_deinit() {
	// TO DO
	// esp_wifi_dinit: This API can not be called yet and will be done in the future.
	#if 0
	driver_error_t *error;
	if (status_get(STATUS_WIFI_INITED)) {
		// Remove and stop wifi driver from system
		if ((error = wifi_check_error(esp_wifi_deinit()))) return error;

		// Remove event group
		vEventGroupDelete(netEvent);

		status_clear(STATUS_WIFI_INITED);
	}
	#endif

	return NULL;
}

driver_error_t *wifi_scan(uint16_t *count, wifi_ap_record_t **list) {
	driver_error_t *error;

	if (!status_get(STATUS_WIFI_SETUP)) {
		// Attach wifi driver
		if ((error = wifi_init(WIFI_MODE_STA))) {
			return error;
		}
	}

	if (!status_get(STATUS_WIFI_STARTED)) {
		// Start wifi
		if ((error = wifi_check_error(esp_wifi_start()))) return error;
	}

	wifi_scan_config_t conf = {
		.ssid = NULL,
		.bssid = NULL,
		.channel = 0,
		.show_hidden = 1
	};

	// Start scan
	if ((error = wifi_check_error(esp_wifi_scan_start(&conf, true)))) return error;

	// Wait for scan end
	EventBits_t uxBits = xEventGroupWaitBits(netEvent, evWIFI_SCAN_END, pdTRUE, pdFALSE, portMAX_DELAY);
	if (uxBits & (evWIFI_SCAN_END)) {
		// Get count of finded AP
		if ((error = wifi_check_error(esp_wifi_scan_get_ap_num(count)))) return error;

		// Allocate space for AP list
		*list = (wifi_ap_record_t *)malloc(sizeof(wifi_ap_record_t) * (*count));
		if (!*list) {
			return driver_operation_error(WIFI_DRIVER, WIFI_ERR_WIFI_NO_MEM,NULL);
		}

		// Get AP list
		if ((error = wifi_check_error(esp_wifi_scan_get_ap_records(count, *list)))) {
			free(list);

			return error;
		}
	}

	if (!status_get(STATUS_WIFI_STARTED)) {
		// Stop wifi
		if ((error = wifi_check_error(esp_wifi_stop()))) return error;
	}

	if (!status_get(STATUS_WIFI_SETUP)) {
		// Detach wifi driver
		if ((error = wifi_deinit())) return error;
	}

	return NULL;
}

driver_error_t *wifi_setup(wifi_mode_t mode, char *ssid, char *password, int powersave, int channel, int hidden) {
	driver_error_t *error;
	wifi_interface_t interface;

	status_clear(STATUS_WIFI_SETUP);

<<<<<<< HEAD
=======
	// Sanity checks
	if (mode == WIFI_MODE_AP) {
		if (*password && strlen(password) < 8) {
			return driver_operation_error(WIFI_DRIVER, WIFI_ERR_WIFI_PASSWORD, "if provided the password must have more than 7 characters");
		}
	}

>>>>>>> 4d928044
	// Attach wifi driver
	if ((error = wifi_init(mode))) return error;

	// Setup mode and config related to desired mode
	wifi_config_t wifi_config;

	memset(&wifi_config, 0, sizeof(wifi_config_t));

	if (mode == WIFI_MODE_STA) {
		strncpy((char *)wifi_config.sta.ssid, ssid, 32);
		strncpy((char *)wifi_config.sta.password, password, 64);

		wifi_config.sta.channel = (channel ? channel : 0);

		interface = ESP_IF_WIFI_STA;
	} else {
		strncpy((char *)wifi_config.ap.ssid, ssid, 32);
		strncpy((char *)wifi_config.ap.password, password, 64);

		wifi_config.ap.ssid_len = 0;
		wifi_config.ap.channel = (channel ? channel : 1);
		wifi_config.ap.authmode = (*password ? WIFI_AUTH_WPA_WPA2_PSK : WIFI_AUTH_OPEN);
		wifi_config.ap.ssid_hidden = hidden;
		wifi_config.ap.max_connection = 4;
		wifi_config.ap.beacon_interval = 100;

		interface = ESP_IF_WIFI_AP;
	}

	if ((error = wifi_check_error(esp_wifi_set_config(interface, &wifi_config)))) return error;

	if (powersave)
		if ((error = wifi_check_error(esp_wifi_set_ps(powersave)))) return error;

	status_set(STATUS_WIFI_SETUP);

	return NULL;
}

driver_error_t *wifi_start() {
	driver_error_t *error;

	if (!status_get(STATUS_WIFI_SETUP)) {
		return driver_operation_error(WIFI_DRIVER, WIFI_ERR_WIFI_NOT_INIT, NULL);
	}

	if (!status_get(STATUS_WIFI_STARTED)) {
		if ((error = wifi_check_error(esp_wifi_start()))) return error;

		uint8_t mode;
		if ((error = wifi_check_error(esp_wifi_get_mode((wifi_mode_t*)&mode)))) return error;

		if (WIFI_MODE_AP == mode) {
			status_set(STATUS_WIFI_STARTED);
		} else {

			EventBits_t uxBits = xEventGroupWaitBits(netEvent, evWIFI_CONNECTED | evWIFI_CANT_CONNECT, pdTRUE, pdFALSE, portMAX_DELAY);
			if (uxBits & (evWIFI_CONNECTED)) {
				status_set(STATUS_WIFI_STARTED);
			}

			if (uxBits & (evWIFI_CANT_CONNECT)) {
				esp_wifi_stop();
				return driver_operation_error(WIFI_DRIVER, WIFI_ERR_CANT_CONNECT, NULL);
			}
		 }
	}

	return NULL;
}

driver_error_t *wifi_stop() {
	driver_error_t *error;

	if (!status_get(STATUS_WIFI_SETUP)) {
		return driver_operation_error(WIFI_DRIVER, WIFI_ERR_WIFI_NOT_INIT, NULL);
	}

	if (status_get(STATUS_WIFI_STARTED)) {
		if ((error = wifi_check_error(esp_wifi_stop()))) return error;

		status_clear(STATUS_WIFI_STARTED);
	}

	return NULL;
}

driver_error_t *wifi_stat(ifconfig_t *info) {
	tcpip_adapter_ip_info_t esp_info;
	uint8_t mac[6] = {0,0,0,0,0,0};

	driver_error_t *error;

	uint8_t mode;
	if ((error = wifi_check_error(esp_wifi_get_mode((wifi_mode_t*)&mode)))) return error;

	uint8_t interface = ESP_IF_WIFI_AP;
	if (mode == WIFI_MODE_STA)
		interface = ESP_IF_WIFI_STA;

	// Get WIFI IF info
	if ((error = wifi_check_error(tcpip_adapter_get_ip_info(interface, &esp_info)))) return error;

	// Get MAC info
	if (status_get(STATUS_WIFI_STARTED)) {
		if ((error = wifi_check_error(esp_wifi_get_mac(interface, mac)))) return error;
	}

	// Copy info
	info->gw = esp_info.gw;
	info->ip = esp_info.ip;
	info->netmask = esp_info.netmask;

	memcpy(info->mac, mac, sizeof(mac));

	return NULL;
}

DRIVER_REGISTER(WIFI,wifi,NULL,NULL,NULL);

#endif<|MERGE_RESOLUTION|>--- conflicted
+++ resolved
@@ -225,8 +225,6 @@
 
 	status_clear(STATUS_WIFI_SETUP);
 
-<<<<<<< HEAD
-=======
 	// Sanity checks
 	if (mode == WIFI_MODE_AP) {
 		if (*password && strlen(password) < 8) {
@@ -234,7 +232,6 @@
 		}
 	}
 
->>>>>>> 4d928044
 	// Attach wifi driver
 	if ((error = wifi_init(mode))) return error;
 
