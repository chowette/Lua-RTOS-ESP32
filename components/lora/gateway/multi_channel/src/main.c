#include <pthread.h>

int lora_pkt_fwd(void);

static void *lora_gw(void *arg) {
	lora_pkt_fwd();

	return NULL;
}

void lora_gw_start() {
	pthread_t thread;
	pthread_attr_t attr;

	pthread_attr_init(&attr);

<<<<<<< HEAD
	if (pthread_create(&thread, &attr, lora_gw, NULL)) {
		return;
	}
	pthread_setname_np(thread, "lora_gw");
=======
	// Set stack size
    pthread_attr_setstacksize(&attr, CONFIG_LUA_RTOS_LUA_STACK_SIZE);

    if (pthread_create(&thread, &attr, lora_gw, NULL)) {
    	return;
	}

    pthread_setname_np(thread, "lora");
>>>>>>> 85444a2d
}<|MERGE_RESOLUTION|>--- conflicted
+++ resolved
@@ -14,19 +14,12 @@
 
 	pthread_attr_init(&attr);
 
-<<<<<<< HEAD
+	// Set stack size
+	pthread_attr_setstacksize(&attr, CONFIG_LUA_RTOS_LUA_STACK_SIZE);
+
 	if (pthread_create(&thread, &attr, lora_gw, NULL)) {
 		return;
 	}
-	pthread_setname_np(thread, "lora_gw");
-=======
-	// Set stack size
-    pthread_attr_setstacksize(&attr, CONFIG_LUA_RTOS_LUA_STACK_SIZE);
 
-    if (pthread_create(&thread, &attr, lora_gw, NULL)) {
-    	return;
-	}
-
-    pthread_setname_np(thread, "lora");
->>>>>>> 85444a2d
+	pthread_setname_np(thread, "lora");
 }