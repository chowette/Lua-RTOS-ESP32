/*
 / _____)             _              | |
( (____  _____ ____ _| |_ _____  ____| |__
 \____ \| ___ |    (_   _) ___ |/ ___)  _ \
 _____) ) ____| | | || |_| ____( (___| | | |
(______/|_____)_|_|_| \__)_____)\____)_| |_|
  (C)2013 Semtech-Cycleo

Description:
    Configure Lora concentrator and forward packets to a server
    Use GPS for packet timestamping.
    Send a becon at a regular interval without server intervention

License: Revised BSD License, see LICENSE.TXT file include in the project
Maintainer: Michael Coracin
*/

#include "sdkconfig.h"

#if CONFIG_LUA_RTOS_LORA_HW_TYPE_SX1301

#include "common.h"

/* -------------------------------------------------------------------------- */
/* --- DEPENDANCIES --------------------------------------------------------- */

/* fix an issue between POSIX and C99 */
#if __STDC_VERSION__ >= 199901L
    #define _XOPEN_SOURCE 600
#else
    #define _XOPEN_SOURCE 500
#endif

#include <stdint.h>         /* C99 types */
#include <stdbool.h>        /* bool type */
#include <stdio.h>          /* printf, fprintf, snprintf, fopen, fputs */

#include <string.h>         /* memset */
#include <signal.h>         /* sigaction */
#include <time.h>           /* time, clock_gettime, strftime, gmtime */
#include <sys/time.h>       /* timeval */
#include <unistd.h>         /* getopt, access */
#include <stdlib.h>         /* atoi, exit */
#include <errno.h>          /* error messages */
#include <math.h>           /* modf */
#include <assert.h>

// Lua RTOS begin
#include "platform.h"

#include "lwip/err.h"
#include "lwip/sockets.h"
#include "lwip/sys.h"
#include "lwip/netdb.h"
#include "lwip/dns.h"
#include "lwip/ip_addr.h"

#include <sys/stat.h>
#include <pthread.h>

#define exit(reason) return;

// Lua RTOS end

#include "trace.h"
#include "jitqueue.h"
#include "timersync.h"
#include "parson.h"
#include "base64.h"
#include "loragw_hal.h"
#include "loragw_gps.h"
#include "loragw_aux.h"
#include "loragw_reg.h"

/* -------------------------------------------------------------------------- */
/* --- PRIVATE MACROS ------------------------------------------------------- */

#define ARRAY_SIZE(a)   (sizeof(a) / sizeof((a)[0]))
#define STRINGIFY(x)    #x
#define STR(x)          STRINGIFY(x)

/* -------------------------------------------------------------------------- */
/* --- PRIVATE CONSTANTS ---------------------------------------------------- */

#ifndef VERSION_STRING
  #define VERSION_STRING "undefined"
#endif

#define DEFAULT_SERVER      127.0.0.1   /* hostname also supported */
#define DEFAULT_PORT_UP     1780
#define DEFAULT_PORT_DW     1782
#define DEFAULT_KEEPALIVE   5           /* default time interval for downstream keep-alive packet */
#define DEFAULT_STAT        30          /* default time interval for statistics */
#define PUSH_TIMEOUT_MS     100
#define PULL_TIMEOUT_MS     200
#define GPS_REF_MAX_AGE     30          /* maximum admitted delay in seconds of GPS loss before considering latest GPS sync unusable */
#define FETCH_SLEEP_MS      10          /* nb of ms waited when a fetch return no packets */
#define BEACON_POLL_MS      50          /* time in ms between polling of beacon TX status */

#define PROTOCOL_VERSION    2           /* v1.3 */

#define XERR_INIT_AVG       128         /* nb of measurements the XTAL correction is averaged on as initial value */
#define XERR_FILT_COEF      256         /* coefficient for low-pass XTAL error tracking */

#define PKT_PUSH_DATA   0
#define PKT_PUSH_ACK    1
#define PKT_PULL_DATA   2
#define PKT_PULL_RESP   3
#define PKT_PULL_ACK    4
#define PKT_TX_ACK      5

#define NB_PKT_MAX      8 /* max number of packets per fetch/send cycle */

#define MIN_LORA_PREAMB 6 /* minimum Lora preamble length for this application */
#define STD_LORA_PREAMB 8
#define MIN_FSK_PREAMB  3 /* minimum FSK preamble length for this application */
#define STD_FSK_PREAMB  5

#define STATUS_SIZE     200
#define TX_BUFF_SIZE    ((540 * NB_PKT_MAX) + 30 + STATUS_SIZE)

/* -------------------------------------------------------------------------- */
/* --- PRIVATE VARIABLES (GLOBAL) ------------------------------------------- */

/* signal handling variables */
volatile bool exit_sig = false; /* 1 -> application terminates cleanly (shut down hardware, close open files, etc) */
volatile bool quit_sig = false; /* 1 -> application terminates without shutting down the hardware */

/* packets filtering configuration variables */
static bool fwd_valid_pkt = true; /* packets with PAYLOAD CRC OK are forwarded */
static bool fwd_error_pkt = false; /* packets with PAYLOAD CRC ERROR are NOT forwarded */
static bool fwd_nocrc_pkt = false; /* packets with NO PAYLOAD CRC are NOT forwarded */

/* network configuration variables */
static uint64_t lgwm = 0; /* Lora gateway MAC address */
static char serv_addr[64] = STR(DEFAULT_SERVER); /* address of the server (host name or IPv4/IPv6) */
static char serv_port_up[8] = STR(DEFAULT_PORT_UP); /* server port for upstream traffic */
static char serv_port_down[8] = STR(DEFAULT_PORT_DW); /* server port for downstream traffic */
static int keepalive_time = DEFAULT_KEEPALIVE; /* send a PULL_DATA request every X seconds, negative = disabled */

/* statistics collection configuration variables */
static unsigned stat_interval = DEFAULT_STAT; /* time interval (in sec) at which statistics are collected and displayed */

/* gateway <-> MAC protocol variables */
static uint32_t net_mac_h; /* Most Significant Nibble, network order */
static uint32_t net_mac_l; /* Least Significant Nibble, network order */

/* network sockets */
static int sock_up; /* socket for upstream traffic */
static int sock_down; /* socket for downstream traffic */

/* network protocol variables */
static struct timeval push_timeout_half = {0, (PUSH_TIMEOUT_MS * 500)}; /* cut in half, critical for throughput */
static struct timeval pull_timeout = {0, (PULL_TIMEOUT_MS * 1000)}; /* non critical for throughput */

/* hardware access control and correction */
pthread_mutex_t mx_concent = PTHREAD_MUTEX_INITIALIZER; /* control access to the concentrator */
static pthread_mutex_t mx_xcorr = PTHREAD_MUTEX_INITIALIZER; /* control access to the XTAL correction */
static bool xtal_correct_ok = false; /* set true when XTAL correction is stable enough */
static double xtal_correct = 1.0;

/* GPS configuration and synchronization */
static char gps_tty_path[64] = "\0"; /* path of the TTY port GPS is connected on */
static int gps_tty_fd = -1; /* file descriptor of the GPS TTY port */
static bool gps_enabled = false; /* is GPS enabled on that gateway ? */

/* GPS time reference */
static pthread_mutex_t mx_timeref = PTHREAD_MUTEX_INITIALIZER; /* control access to GPS time reference */
static bool gps_ref_valid; /* is GPS reference acceptable (ie. not too old) */
static struct tref time_reference_gps; /* time reference used for UTC <-> timestamp conversion */

/* Reference coordinates, for broadcasting (beacon) */
static struct coord_s reference_coord;

/* Enable faking the GPS coordinates of the gateway */
static bool gps_fake_enable; /* enable the feature */

/* measurements to establish statistics */
static pthread_mutex_t mx_meas_up = PTHREAD_MUTEX_INITIALIZER; /* control access to the upstream measurements */
static uint32_t meas_nb_rx_rcv = 0; /* count packets received */
static uint32_t meas_nb_rx_ok = 0; /* count packets received with PAYLOAD CRC OK */
static uint32_t meas_nb_rx_bad = 0; /* count packets received with PAYLOAD CRC ERROR */
static uint32_t meas_nb_rx_nocrc = 0; /* count packets received with NO PAYLOAD CRC */
static uint32_t meas_up_pkt_fwd = 0; /* number of radio packet forwarded to the server */
static uint32_t meas_up_network_byte = 0; /* sum of UDP bytes sent for upstream traffic */
static uint32_t meas_up_payload_byte = 0; /* sum of radio payload bytes sent for upstream traffic */
static uint32_t meas_up_dgram_sent = 0; /* number of datagrams sent for upstream traffic */
static uint32_t meas_up_ack_rcv = 0; /* number of datagrams acknowledged for upstream traffic */

static pthread_mutex_t mx_meas_dw = PTHREAD_MUTEX_INITIALIZER; /* control access to the downstream measurements */
static uint32_t meas_dw_pull_sent = 0; /* number of PULL requests sent for downstream traffic */
static uint32_t meas_dw_ack_rcv = 0; /* number of PULL requests acknowledged for downstream traffic */
static uint32_t meas_dw_dgram_rcv = 0; /* count PULL response packets received for downstream traffic */
static uint32_t meas_dw_network_byte = 0; /* sum of UDP bytes sent for upstream traffic */
static uint32_t meas_dw_payload_byte = 0; /* sum of radio payload bytes sent for upstream traffic */
static uint32_t meas_nb_tx_ok = 0; /* count packets emitted successfully */
static uint32_t meas_nb_tx_fail = 0; /* count packets were TX failed for other reasons */
static uint32_t meas_nb_tx_requested = 0; /* count TX request from server (downlinks) */
static uint32_t meas_nb_tx_rejected_collision_packet = 0; /* count packets were TX request were rejected due to collision with another packet already programmed */
static uint32_t meas_nb_tx_rejected_collision_beacon = 0; /* count packets were TX request were rejected due to collision with a beacon already programmed */
static uint32_t meas_nb_tx_rejected_too_late = 0; /* count packets were TX request were rejected because it is too late to program it */
static uint32_t meas_nb_tx_rejected_too_early = 0; /* count packets were TX request were rejected because timestamp is too much in advance */
static uint32_t meas_nb_beacon_queued = 0; /* count beacon inserted in jit queue */
static uint32_t meas_nb_beacon_sent = 0; /* count beacon actually sent to concentrator */
static uint32_t meas_nb_beacon_rejected = 0; /* count beacon rejected for queuing */

static pthread_mutex_t mx_meas_gps = PTHREAD_MUTEX_INITIALIZER; /* control access to the GPS statistics */
static bool gps_coord_valid; /* could we get valid GPS coordinates ? */
static struct coord_s meas_gps_coord; /* GPS position of the gateway */
static struct coord_s meas_gps_err; /* GPS position of the gateway */

static pthread_mutex_t mx_stat_rep = PTHREAD_MUTEX_INITIALIZER; /* control access to the status report */
static bool report_ready = false; /* true when there is a new report to send to the server */
static char status_report[STATUS_SIZE]; /* status report as a JSON object */

/* beacon parameters */
static uint32_t beacon_period = 0; /* set beaconing period, must be a sub-multiple of 86400, the nb of sec in a day */
static uint32_t beacon_freq_hz = 0; /* TX beacon frequency, in Hz */

/* auto-quit function */
static uint32_t autoquit_threshold = 0; /* enable auto-quit after a number of non-acknowledged PULL_DATA (0 = disabled)*/

/* Just In Time TX scheduling */
static struct jit_queue_s jit_queue;

/* Gateway specificities */
static int8_t antenna_gain = 0;

/* TX capabilities */
static struct lgw_tx_gain_lut_s txlut; /* TX gain table */
static uint32_t tx_freq_min[LGW_RF_CHAIN_NB]; /* lowest frequency supported by TX chain */
static uint32_t tx_freq_max[LGW_RF_CHAIN_NB]; /* highest frequency supported by TX chain */

/* -------------------------------------------------------------------------- */
/* --- PRIVATE FUNCTIONS DECLARATION ---------------------------------------- */

static void sig_handler(int sigio);

static int parse_SX1301_configuration(const char * conf_file);

static int parse_gateway_configuration(const char * conf_file);

static uint16_t crc16(const uint8_t * data, unsigned size);

static double difftimespec(struct timespec end, struct timespec beginning);

/* threads */
void thread_up(void);
void thread_down(void);
void thread_gps(void);
void thread_valid(void);
void thread_jit(void);
void thread_timersync(void);

/* -------------------------------------------------------------------------- */
/* --- PRIVATE FUNCTIONS DEFINITION ----------------------------------------- */

static void sig_handler(int sigio) {
    if (sigio == SIGQUIT) {
        quit_sig = true;
    } else if ((sigio == SIGINT) || (sigio == SIGTERM)) {
        exit_sig = true;
    }
    return;
}

static int parse_SX1301_configuration(const char * conf_file) {
    int i;
    char param_name[32]; /* used to generate variable parameter names */
    const char *str; /* used to store string value from JSON object */
    const char conf_obj_name[] = "SX1301_conf";
    JSON_Value *root_val = NULL;
    JSON_Object *conf_obj = NULL;
    JSON_Object *conf_lbt_obj = NULL;
    JSON_Object *conf_lbtchan_obj = NULL;
    JSON_Value *val = NULL;
    JSON_Array *conf_array = NULL;
    struct lgw_conf_board_s boardconf;
    struct lgw_conf_lbt_s lbtconf;
    struct lgw_conf_rxrf_s rfconf;
    struct lgw_conf_rxif_s ifconf;
    uint32_t sf, bw, fdev;

    /* try to parse JSON */
    root_val = json_parse_file_with_comments(conf_file);
    if (root_val == NULL) {
        MSG("ERROR: %s is not a valid JSON file\n", conf_file);
        exit(EXIT_FAILURE);
    }

    /* point to the gateway configuration object */
    conf_obj = json_object_get_object(json_value_get_object(root_val), conf_obj_name);
    if (conf_obj == NULL) {
        MSG("INFO: %s does not contain a JSON object named %s\n", conf_file, conf_obj_name);
        return -1;
    } else {
        MSG("INFO: %s does contain a JSON object named %s, parsing SX1301 parameters\n", conf_file, conf_obj_name);
    }

    /* set board configuration */
    memset(&boardconf, 0, sizeof boardconf); /* initialize configuration structure */
    val = json_object_get_value(conf_obj, "lorawan_public"); /* fetch value (if possible) */
    if (json_value_get_type(val) == JSONBoolean) {
        boardconf.lorawan_public = (bool)json_value_get_boolean(val);
    } else {
        MSG("WARNING: Data type for lorawan_public seems wrong, please check\n");
        boardconf.lorawan_public = false;
    }
    val = json_object_get_value(conf_obj, "clksrc"); /* fetch value (if possible) */
    if (json_value_get_type(val) == JSONNumber) {
        boardconf.clksrc = (uint8_t)json_value_get_number(val);
    } else {
        MSG("WARNING: Data type for clksrc seems wrong, please check\n");
        boardconf.clksrc = 0;
    }
    MSG("INFO: lorawan_public %d, clksrc %d\n", boardconf.lorawan_public, boardconf.clksrc);
    /* all parameters parsed, submitting configuration to the HAL */
    if (lgw_board_setconf(boardconf) != LGW_HAL_SUCCESS) {
        MSG("ERROR: Failed to configure board\n");
        return -1;
    }

    /* set LBT configuration */
    memset(&lbtconf, 0, sizeof lbtconf); /* initialize configuration structure */
    conf_lbt_obj = json_object_get_object(conf_obj, "lbt_cfg"); /* fetch value (if possible) */
    if (conf_lbt_obj == NULL) {
        MSG("INFO: no configuration for LBT\n");
    } else {
        val = json_object_get_value(conf_lbt_obj, "enable"); /* fetch value (if possible) */
        if (json_value_get_type(val) == JSONBoolean) {
            lbtconf.enable = (bool)json_value_get_boolean(val);
        } else {
            MSG("WARNING: Data type for lbt_cfg.enable seems wrong, please check\n");
            lbtconf.enable = false;
        }
        if (lbtconf.enable == true) {
            val = json_object_get_value(conf_lbt_obj, "rssi_target"); /* fetch value (if possible) */
            if (json_value_get_type(val) == JSONNumber) {
                lbtconf.rssi_target = (int8_t)json_value_get_number(val);
            } else {
                MSG("WARNING: Data type for lbt_cfg.rssi_target seems wrong, please check\n");
                lbtconf.rssi_target = 0;
            }
            val = json_object_get_value(conf_lbt_obj, "sx127x_rssi_offset"); /* fetch value (if possible) */
            if (json_value_get_type(val) == JSONNumber) {
                lbtconf.rssi_offset = (int8_t)json_value_get_number(val);
            } else {
                MSG("WARNING: Data type for lbt_cfg.sx127x_rssi_offset seems wrong, please check\n");
                lbtconf.rssi_offset = 0;
            }
            /* set LBT channels configuration */
            conf_array = json_object_get_array(conf_lbt_obj, "chan_cfg");
            if (conf_array != NULL) {
                lbtconf.nb_channel = json_array_get_count( conf_array );
                MSG("INFO: %u LBT channels configured\n", lbtconf.nb_channel);
            }
            for (i = 0; i < (int)lbtconf.nb_channel; i++) {
                /* Sanity check */
                if (i >= LBT_CHANNEL_FREQ_NB)
                {
                    MSG("ERROR: LBT channel %d not supported, skip it\n", i );
                    break;
                }
                /* Get LBT channel configuration object from array */
                conf_lbtchan_obj = json_array_get_object(conf_array, i);

                /* Channel frequency */
                val = json_object_dotget_value(conf_lbtchan_obj, "freq_hz"); /* fetch value (if possible) */
                if (json_value_get_type(val) == JSONNumber) {
                    lbtconf.channels[i].freq_hz = (uint32_t)json_value_get_number(val);
                } else {
                    MSG("WARNING: Data type for lbt_cfg.channels[%d].freq_hz seems wrong, please check\n", i);
                    lbtconf.channels[i].freq_hz = 0;
                }

                /* Channel scan time */
                val = json_object_dotget_value(conf_lbtchan_obj, "scan_time_us"); /* fetch value (if possible) */
                if (json_value_get_type(val) == JSONNumber) {
                    lbtconf.channels[i].scan_time_us = (uint16_t)json_value_get_number(val);
                } else {
                    MSG("WARNING: Data type for lbt_cfg.channels[%d].scan_time_us seems wrong, please check\n", i);
                    lbtconf.channels[i].scan_time_us = 0;
                }
            }

            /* all parameters parsed, submitting configuration to the HAL */
            if (lgw_lbt_setconf(lbtconf) != LGW_HAL_SUCCESS) {
                MSG("ERROR: Failed to configure LBT\n");
                return -1;
            }
        } else {
            MSG("INFO: LBT is disabled\n");
        }
    }

    /* set antenna gain configuration */
    val = json_object_get_value(conf_obj, "antenna_gain"); /* fetch value (if possible) */
    if (val != NULL) {
        if (json_value_get_type(val) == JSONNumber) {
            antenna_gain = (int8_t)json_value_get_number(val);
        } else {
            MSG("WARNING: Data type for antenna_gain seems wrong, please check\n");
            antenna_gain = 0;
        }
    }
    MSG("INFO: antenna_gain %d dBi\n", antenna_gain);

    /* set configuration for tx gains */
    memset(&txlut, 0, sizeof txlut); /* initialize configuration structure */
    for (i = 0; i < TX_GAIN_LUT_SIZE_MAX; i++) {
        snprintf(param_name, sizeof param_name, "tx_lut_%i", i); /* compose parameter path inside JSON structure */
        val = json_object_get_value(conf_obj, param_name); /* fetch value (if possible) */
        if (json_value_get_type(val) != JSONObject) {
            MSG("INFO: no configuration for tx gain lut %i\n", i);
            continue;
        }
        txlut.size++; /* update TX LUT size based on JSON object found in configuration file */
        /* there is an object to configure that TX gain index, let's parse it */
        snprintf(param_name, sizeof param_name, "tx_lut_%i.pa_gain", i);
        val = json_object_dotget_value(conf_obj, param_name);
        if (json_value_get_type(val) == JSONNumber) {
            txlut.lut[i].pa_gain = (uint8_t)json_value_get_number(val);
        } else {
            MSG("WARNING: Data type for %s[%d] seems wrong, please check\n", param_name, i);
            txlut.lut[i].pa_gain = 0;
        }
        snprintf(param_name, sizeof param_name, "tx_lut_%i.dac_gain", i);
        val = json_object_dotget_value(conf_obj, param_name);
        if (json_value_get_type(val) == JSONNumber) {
            txlut.lut[i].dac_gain = (uint8_t)json_value_get_number(val);
        } else {
            txlut.lut[i].dac_gain = 3; /* This is the only dac_gain supported for now */
        }
        snprintf(param_name, sizeof param_name, "tx_lut_%i.dig_gain", i);
        val = json_object_dotget_value(conf_obj, param_name);
        if (json_value_get_type(val) == JSONNumber) {
            txlut.lut[i].dig_gain = (uint8_t)json_value_get_number(val);
        } else {
            MSG("WARNING: Data type for %s[%d] seems wrong, please check\n", param_name, i);
            txlut.lut[i].dig_gain = 0;
        }
        snprintf(param_name, sizeof param_name, "tx_lut_%i.mix_gain", i);
        val = json_object_dotget_value(conf_obj, param_name);
        if (json_value_get_type(val) == JSONNumber) {
            txlut.lut[i].mix_gain = (uint8_t)json_value_get_number(val);
        } else {
            MSG("WARNING: Data type for %s[%d] seems wrong, please check\n", param_name, i);
            txlut.lut[i].mix_gain = 0;
        }
        snprintf(param_name, sizeof param_name, "tx_lut_%i.rf_power", i);
        val = json_object_dotget_value(conf_obj, param_name);
        if (json_value_get_type(val) == JSONNumber) {
            txlut.lut[i].rf_power = (int8_t)json_value_get_number(val);
        } else {
            MSG("WARNING: Data type for %s[%d] seems wrong, please check\n", param_name, i);
            txlut.lut[i].rf_power = 0;
        }
    }
    /* all parameters parsed, submitting configuration to the HAL */
    if (txlut.size > 0) {
        MSG("INFO: Configuring TX LUT with %u indexes\n", txlut.size);
        if (lgw_txgain_setconf(&txlut) != LGW_HAL_SUCCESS) {
            MSG("ERROR: Failed to configure concentrator TX Gain LUT\n");
            return -1;
        }
    } else {
        MSG("WARNING: No TX gain LUT defined\n");
    }

    /* set configuration for RF chains */
    for (i = 0; i < LGW_RF_CHAIN_NB; ++i) {
        memset(&rfconf, 0, sizeof rfconf); /* initialize configuration structure */
        snprintf(param_name, sizeof param_name, "radio_%i", i); /* compose parameter path inside JSON structure */
        val = json_object_get_value(conf_obj, param_name); /* fetch value (if possible) */
        if (json_value_get_type(val) != JSONObject) {
            MSG("INFO: no configuration for radio %i\n", i);
            continue;
        }
        /* there is an object to configure that radio, let's parse it */
        snprintf(param_name, sizeof param_name, "radio_%i.enable", i);
        val = json_object_dotget_value(conf_obj, param_name);
        if (json_value_get_type(val) == JSONBoolean) {
            rfconf.enable = (bool)json_value_get_boolean(val);
        } else {
            rfconf.enable = false;
        }
        if (rfconf.enable == false) { /* radio disabled, nothing else to parse */
            MSG("INFO: radio %i disabled\n", i);
        } else  { /* radio enabled, will parse the other parameters */
            snprintf(param_name, sizeof param_name, "radio_%i.freq", i);
            rfconf.freq_hz = (uint32_t)json_object_dotget_number(conf_obj, param_name);
            snprintf(param_name, sizeof param_name, "radio_%i.rssi_offset", i);
            rfconf.rssi_offset = (float)json_object_dotget_number(conf_obj, param_name);
            snprintf(param_name, sizeof param_name, "radio_%i.type", i);
            str = json_object_dotget_string(conf_obj, param_name);
            if (!strncmp(str, "SX1255", 6)) {
                rfconf.type = LGW_RADIO_TYPE_SX1255;
            } else if (!strncmp(str, "SX1257", 6)) {
                rfconf.type = LGW_RADIO_TYPE_SX1257;
            } else {
                MSG("WARNING: invalid radio type: %s (should be SX1255 or SX1257)\n", str);
            }
            snprintf(param_name, sizeof param_name, "radio_%i.tx_enable", i);
            val = json_object_dotget_value(conf_obj, param_name);
            if (json_value_get_type(val) == JSONBoolean) {
                rfconf.tx_enable = (bool)json_value_get_boolean(val);
                if (rfconf.tx_enable == true) {
                    /* tx is enabled on this rf chain, we need its frequency range */
                    snprintf(param_name, sizeof param_name, "radio_%i.tx_freq_min", i);
                    tx_freq_min[i] = (uint32_t)json_object_dotget_number(conf_obj, param_name);
                    snprintf(param_name, sizeof param_name, "radio_%i.tx_freq_max", i);
                    tx_freq_max[i] = (uint32_t)json_object_dotget_number(conf_obj, param_name);
                    if ((tx_freq_min[i] == 0) || (tx_freq_max[i] == 0)) {
                        MSG("WARNING: no frequency range specified for TX rf chain %d\n", i);
                    }
                    /* ... and the notch filter frequency to be set */
                    snprintf(param_name, sizeof param_name, "radio_%i.tx_notch_freq", i);
                    rfconf.tx_notch_freq = (uint32_t)json_object_dotget_number(conf_obj, param_name);
                }
            } else {
                rfconf.tx_enable = false;
            }
            MSG("INFO: radio %i enabled (type %s), center frequency %u, RSSI offset %f, tx enabled %d, tx_notch_freq %u\n", i, str, rfconf.freq_hz, rfconf.rssi_offset, rfconf.tx_enable, rfconf.tx_notch_freq);
        }
        /* all parameters parsed, submitting configuration to the HAL */
        if (lgw_rxrf_setconf(i, rfconf) != LGW_HAL_SUCCESS) {
            MSG("ERROR: invalid configuration for radio %i\n", i);
            return -1;
        }
    }

    /* set configuration for Lora multi-SF channels (bandwidth cannot be set) */
    for (i = 0; i < LGW_MULTI_NB; ++i) {
        memset(&ifconf, 0, sizeof ifconf); /* initialize configuration structure */
        snprintf(param_name, sizeof param_name, "chan_multiSF_%i", i); /* compose parameter path inside JSON structure */
        val = json_object_get_value(conf_obj, param_name); /* fetch value (if possible) */
        if (json_value_get_type(val) != JSONObject) {
            MSG("INFO: no configuration for Lora multi-SF channel %i\n", i);
            continue;
        }
        /* there is an object to configure that Lora multi-SF channel, let's parse it */
        snprintf(param_name, sizeof param_name, "chan_multiSF_%i.enable", i);
        val = json_object_dotget_value(conf_obj, param_name);
        if (json_value_get_type(val) == JSONBoolean) {
            ifconf.enable = (bool)json_value_get_boolean(val);
        } else {
            ifconf.enable = false;
        }
        if (ifconf.enable == false) { /* Lora multi-SF channel disabled, nothing else to parse */
            MSG("INFO: Lora multi-SF channel %i disabled\n", i);
        } else  { /* Lora multi-SF channel enabled, will parse the other parameters */
            snprintf(param_name, sizeof param_name, "chan_multiSF_%i.radio", i);
            ifconf.rf_chain = (uint32_t)json_object_dotget_number(conf_obj, param_name);
            snprintf(param_name, sizeof param_name, "chan_multiSF_%i.if", i);
            ifconf.freq_hz = (int32_t)json_object_dotget_number(conf_obj, param_name);
            // TODO: handle individual SF enabling and disabling (spread_factor)
            MSG("INFO: Lora multi-SF channel %i>  radio %i, IF %i Hz, 125 kHz bw, SF 7 to 12\n", i, ifconf.rf_chain, ifconf.freq_hz);
        }
        /* all parameters parsed, submitting configuration to the HAL */
        if (lgw_rxif_setconf(i, ifconf) != LGW_HAL_SUCCESS) {
            MSG("ERROR: invalid configuration for Lora multi-SF channel %i\n", i);
            return -1;
        }
    }

    /* set configuration for Lora standard channel */
    memset(&ifconf, 0, sizeof ifconf); /* initialize configuration structure */
    val = json_object_get_value(conf_obj, "chan_Lora_std"); /* fetch value (if possible) */
    if (json_value_get_type(val) != JSONObject) {
        MSG("INFO: no configuration for Lora standard channel\n");
    } else {
        val = json_object_dotget_value(conf_obj, "chan_Lora_std.enable");
        if (json_value_get_type(val) == JSONBoolean) {
            ifconf.enable = (bool)json_value_get_boolean(val);
        } else {
            ifconf.enable = false;
        }
        if (ifconf.enable == false) {
            MSG("INFO: Lora standard channel %i disabled\n", i);
        } else  {
            ifconf.rf_chain = (uint32_t)json_object_dotget_number(conf_obj, "chan_Lora_std.radio");
            ifconf.freq_hz = (int32_t)json_object_dotget_number(conf_obj, "chan_Lora_std.if");
            bw = (uint32_t)json_object_dotget_number(conf_obj, "chan_Lora_std.bandwidth");
            switch(bw) {
                case 500000: ifconf.bandwidth = BW_500KHZ; break;
                case 250000: ifconf.bandwidth = BW_250KHZ; break;
                case 125000: ifconf.bandwidth = BW_125KHZ; break;
                default: ifconf.bandwidth = BW_UNDEFINED;
            }
            sf = (uint32_t)json_object_dotget_number(conf_obj, "chan_Lora_std.spread_factor");
            switch(sf) {
                case  7: ifconf.datarate = DR_LORA_SF7;  break;
                case  8: ifconf.datarate = DR_LORA_SF8;  break;
                case  9: ifconf.datarate = DR_LORA_SF9;  break;
                case 10: ifconf.datarate = DR_LORA_SF10; break;
                case 11: ifconf.datarate = DR_LORA_SF11; break;
                case 12: ifconf.datarate = DR_LORA_SF12; break;
                default: ifconf.datarate = DR_UNDEFINED;
            }
            MSG("INFO: Lora std channel> radio %i, IF %i Hz, %u Hz bw, SF %u\n", ifconf.rf_chain, ifconf.freq_hz, bw, sf);
        }
        if (lgw_rxif_setconf(8, ifconf) != LGW_HAL_SUCCESS) {
            MSG("ERROR: invalid configuration for Lora standard channel\n");
            return -1;
        }
    }

    /* set configuration for FSK channel */
    memset(&ifconf, 0, sizeof ifconf); /* initialize configuration structure */
    val = json_object_get_value(conf_obj, "chan_FSK"); /* fetch value (if possible) */
    if (json_value_get_type(val) != JSONObject) {
        MSG("INFO: no configuration for FSK channel\n");
    } else {
        val = json_object_dotget_value(conf_obj, "chan_FSK.enable");
        if (json_value_get_type(val) == JSONBoolean) {
            ifconf.enable = (bool)json_value_get_boolean(val);
        } else {
            ifconf.enable = false;
        }
        if (ifconf.enable == false) {
            MSG("INFO: FSK channel %i disabled\n", i);
        } else  {
            ifconf.rf_chain = (uint32_t)json_object_dotget_number(conf_obj, "chan_FSK.radio");
            ifconf.freq_hz = (int32_t)json_object_dotget_number(conf_obj, "chan_FSK.if");
            bw = (uint32_t)json_object_dotget_number(conf_obj, "chan_FSK.bandwidth");
            fdev = (uint32_t)json_object_dotget_number(conf_obj, "chan_FSK.freq_deviation");
            ifconf.datarate = (uint32_t)json_object_dotget_number(conf_obj, "chan_FSK.datarate");

            /* if chan_FSK.bandwidth is set, it has priority over chan_FSK.freq_deviation */
            if ((bw == 0) && (fdev != 0)) {
                bw = 2 * fdev + ifconf.datarate;
            }
            if      (bw == 0)      ifconf.bandwidth = BW_UNDEFINED;
            else if (bw <= 7800)   ifconf.bandwidth = BW_7K8HZ;
            else if (bw <= 15600)  ifconf.bandwidth = BW_15K6HZ;
            else if (bw <= 31200)  ifconf.bandwidth = BW_31K2HZ;
            else if (bw <= 62500)  ifconf.bandwidth = BW_62K5HZ;
            else if (bw <= 125000) ifconf.bandwidth = BW_125KHZ;
            else if (bw <= 250000) ifconf.bandwidth = BW_250KHZ;
            else if (bw <= 500000) ifconf.bandwidth = BW_500KHZ;
            else ifconf.bandwidth = BW_UNDEFINED;

            MSG("INFO: FSK channel> radio %i, IF %i Hz, %u Hz bw, %u bps datarate\n", ifconf.rf_chain, ifconf.freq_hz, bw, ifconf.datarate);
        }
        if (lgw_rxif_setconf(9, ifconf) != LGW_HAL_SUCCESS) {
            MSG("ERROR: invalid configuration for FSK channel\n");
            return -1;
        }
    }
    json_value_free(root_val);

    return 0;
}

static int parse_gateway_configuration(const char * conf_file) {
    const char conf_obj_name[] = "gateway_conf";
    JSON_Value *root_val;
    JSON_Object *conf_obj = NULL;
    JSON_Value *val = NULL; /* needed to detect the absence of some fields */
    const char *str; /* pointer to sub-strings in the JSON data */
    unsigned long long ull = 0;

    /* try to parse JSON */
    root_val = json_parse_file_with_comments(conf_file);
    if (root_val == NULL) {
        MSG("ERROR: %s is not a valid JSON file\n", conf_file);
        exit(EXIT_FAILURE);
    }

    /* point to the gateway configuration object */
    conf_obj = json_object_get_object(json_value_get_object(root_val), conf_obj_name);
    if (conf_obj == NULL) {
        MSG("INFO: %s does not contain a JSON object named %s\n", conf_file, conf_obj_name);
        return -1;
    } else {
        MSG("INFO: %s does contain a JSON object named %s, parsing gateway parameters\n", conf_file, conf_obj_name);
    }

    /* gateway unique identifier (aka MAC address) (optional) */
    str = json_object_get_string(conf_obj, "gateway_ID");
    if (str != NULL) {
    	// Lua RTOS begin
    	hex_string_to_val((char *)str, (char*)&ull, 8, 1);
    	// Lua RTOS end

    	lgwm = ull;
    	MSG("INFO: gateway MAC address is configured to %s\n", str);
    }

    /* server hostname or IP address (optional) */
    str = json_object_get_string(conf_obj, "server_address");
    if (str != NULL) {
        strncpy(serv_addr, str, sizeof serv_addr);
        serv_addr[sizeof(serv_addr)-1] = '\0'; //strncpy doesn't guarantee to properly delimit strings
        MSG("INFO: server hostname or IP address is configured to \"%s\"\n", serv_addr);
    }

    /* get up and down ports (optional) */
    val = json_object_get_value(conf_obj, "serv_port_up");
    if (val != NULL) {
        snprintf(serv_port_up, sizeof serv_port_up, "%u", (uint16_t)json_value_get_number(val));
        MSG("INFO: upstream port is configured to \"%s\"\n", serv_port_up);
    }
    val = json_object_get_value(conf_obj, "serv_port_down");
    if (val != NULL) {
        snprintf(serv_port_down, sizeof serv_port_down, "%u", (uint16_t)json_value_get_number(val));
        MSG("INFO: downstream port is configured to \"%s\"\n", serv_port_down);
    }

    /* get keep-alive interval (in seconds) for downstream (optional) */
    val = json_object_get_value(conf_obj, "keepalive_interval");
    if (val != NULL) {
        keepalive_time = (int)json_value_get_number(val);
        MSG("INFO: downstream keep-alive interval is configured to %u seconds\n", keepalive_time);
    }

    /* get interval (in seconds) for statistics display (optional) */
    val = json_object_get_value(conf_obj, "stat_interval");
    if (val != NULL) {
        stat_interval = (unsigned)json_value_get_number(val);
        MSG("INFO: statistics display interval is configured to %u seconds\n", stat_interval);
    }

    /* get time-out value (in ms) for upstream datagrams (optional) */
    val = json_object_get_value(conf_obj, "push_timeout_ms");
    if (val != NULL) {
        push_timeout_half.tv_usec = 500 * (long int)json_value_get_number(val);
        MSG("INFO: upstream PUSH_DATA time-out is configured to %u ms\n", (unsigned)(push_timeout_half.tv_usec / 500));
    }

    /* packet filtering parameters */
    val = json_object_get_value(conf_obj, "forward_crc_valid");
    if (json_value_get_type(val) == JSONBoolean) {
        fwd_valid_pkt = (bool)json_value_get_boolean(val);
    }
    MSG("INFO: packets received with a valid CRC will%s be forwarded\n", (fwd_valid_pkt ? "" : " NOT"));
    val = json_object_get_value(conf_obj, "forward_crc_error");
    if (json_value_get_type(val) == JSONBoolean) {
        fwd_error_pkt = (bool)json_value_get_boolean(val);
    }
    MSG("INFO: packets received with a CRC error will%s be forwarded\n", (fwd_error_pkt ? "" : " NOT"));
    val = json_object_get_value(conf_obj, "forward_crc_disabled");
    if (json_value_get_type(val) == JSONBoolean) {
        fwd_nocrc_pkt = (bool)json_value_get_boolean(val);
    }
    MSG("INFO: packets received with no CRC will%s be forwarded\n", (fwd_nocrc_pkt ? "" : " NOT"));

    /* GPS module TTY path (optional) */
    str = json_object_get_string(conf_obj, "gps_tty_path");
    if (str != NULL) {
        strncpy(gps_tty_path, str, sizeof gps_tty_path);
        gps_tty_path[sizeof(gps_tty_path)-1] = '\0'; //strncpy doesn't guarantee to properly delimit strings
        MSG("INFO: GPS serial port path is configured to \"%s\"\n", gps_tty_path);
    }

    /* get reference coordinates */
    val = json_object_get_value(conf_obj, "ref_latitude");
    if (val != NULL) {
        reference_coord.lat = (double)json_value_get_number(val);
        MSG("INFO: Reference latitude is configured to %f deg\n", reference_coord.lat);
    }
    val = json_object_get_value(conf_obj, "ref_longitude");
    if (val != NULL) {
        reference_coord.lon = (double)json_value_get_number(val);
        MSG("INFO: Reference longitude is configured to %f deg\n", reference_coord.lon);
    }
    val = json_object_get_value(conf_obj, "ref_altitude");
    if (val != NULL) {
        reference_coord.alt = (short)json_value_get_number(val);
        MSG("INFO: Reference altitude is configured to %i meters\n", reference_coord.alt);
    }

    /* Gateway GPS coordinates hardcoding (aka. faking) option */
    val = json_object_get_value(conf_obj, "fake_gps");
    if (json_value_get_type(val) == JSONBoolean) {
        gps_fake_enable = (bool)json_value_get_boolean(val);
        if (gps_fake_enable == true) {
            MSG("INFO: fake GPS is enabled\n");
        } else {
            MSG("INFO: fake GPS is disabled\n");
        }
    }

    /* Beacon signal period (optional) */
    val = json_object_get_value(conf_obj, "beacon_period");
    if (val != NULL) {
        beacon_period = (uint32_t)json_value_get_number(val);
        MSG("INFO: Beaconing period is configured to %u seconds\n", beacon_period);
    }

    /* Beacon TX frequency (optional) */
    val = json_object_get_value(conf_obj, "beacon_freq_hz");
    if (val != NULL) {
        beacon_freq_hz = (uint32_t)json_value_get_number(val);
        MSG("INFO: Beaconing signal will be emitted at %u Hz\n", beacon_freq_hz);
    }

    /* Auto-quit threshold (optional) */
    val = json_object_get_value(conf_obj, "autoquit_threshold");
    if (val != NULL) {
        autoquit_threshold = (uint32_t)json_value_get_number(val);
        MSG("INFO: Auto-quit after %u non-acknowledged PULL_DATA\n", autoquit_threshold);
    }

    /* free JSON parsing data structure */
    json_value_free(root_val);
    return 0;
}

static uint16_t crc16(const uint8_t * data, unsigned size) {
    const uint16_t crc_poly = 0x1021;
    const uint16_t init_val = 0x0000;
    uint16_t x = init_val;
    unsigned i, j;

    if (data == NULL)  {
        return 0;
    }

    for (i=0; i<size; ++i) {
        x ^= (uint16_t)data[i] << 8;
        for (j=0; j<8; ++j) {
            x = (x & 0x8000) ? (x<<1) ^ crc_poly : (x<<1);
        }
    }

    return x;
}

static double difftimespec(struct timespec end, struct timespec beginning) {
    double x;

    x = 1E-9 * (double)(end.tv_nsec - beginning.tv_nsec);
    x += (double)(end.tv_sec - beginning.tv_sec);

    return x;
}

static int send_tx_ack(uint8_t token_h, uint8_t token_l, enum jit_error_e error) {
    uint8_t buff_ack[64]; /* buffer to give feedback to server */
    int buff_index;

    /* reset buffer */
    memset(&buff_ack, 0, sizeof buff_ack);

    /* Prepare downlink feedback to be sent to server */
    buff_ack[0] = PROTOCOL_VERSION;
    buff_ack[1] = token_h;
    buff_ack[2] = token_l;
    buff_ack[3] = PKT_TX_ACK;
    *(uint32_t *)(buff_ack + 4) = net_mac_h;
    *(uint32_t *)(buff_ack + 8) = net_mac_l;
    buff_index = 12; /* 12-byte header */

    /* Put no JSON string if there is nothing to report */
    if (error != JIT_ERROR_OK) {
        /* start of JSON structure */
        memcpy((void *)(buff_ack + buff_index), (void *)"{\"txpk_ack\":{", 13);
        buff_index += 13;
        /* set downlink error status in JSON structure */
        memcpy((void *)(buff_ack + buff_index), (void *)"\"error\":", 8);
        buff_index += 8;
        switch (error) {
            case JIT_ERROR_FULL:
            case JIT_ERROR_COLLISION_PACKET:
                memcpy((void *)(buff_ack + buff_index), (void *)"\"COLLISION_PACKET\"", 18);
                buff_index += 18;
                /* update stats */
                pthread_mutex_lock(&mx_meas_dw);
                meas_nb_tx_rejected_collision_packet += 1;
                pthread_mutex_unlock(&mx_meas_dw);
                break;
            case JIT_ERROR_TOO_LATE:
                memcpy((void *)(buff_ack + buff_index), (void *)"\"TOO_LATE\"", 10);
                buff_index += 10;
                /* update stats */
                pthread_mutex_lock(&mx_meas_dw);
                meas_nb_tx_rejected_too_late += 1;
                pthread_mutex_unlock(&mx_meas_dw);
                break;
            case JIT_ERROR_TOO_EARLY:
                memcpy((void *)(buff_ack + buff_index), (void *)"\"TOO_EARLY\"", 11);
                buff_index += 11;
                /* update stats */
                pthread_mutex_lock(&mx_meas_dw);
                meas_nb_tx_rejected_too_early += 1;
                pthread_mutex_unlock(&mx_meas_dw);
                break;
            case JIT_ERROR_COLLISION_BEACON:
                memcpy((void *)(buff_ack + buff_index), (void *)"\"COLLISION_BEACON\"", 18);
                buff_index += 18;
                /* update stats */
                pthread_mutex_lock(&mx_meas_dw);
                meas_nb_tx_rejected_collision_beacon += 1;
                pthread_mutex_unlock(&mx_meas_dw);
                break;
            case JIT_ERROR_TX_FREQ:
                memcpy((void *)(buff_ack + buff_index), (void *)"\"TX_FREQ\"", 9);
                buff_index += 9;
                break;
            case JIT_ERROR_TX_POWER:
                memcpy((void *)(buff_ack + buff_index), (void *)"\"TX_POWER\"", 10);
                buff_index += 10;
                break;
            case JIT_ERROR_GPS_UNLOCKED:
                memcpy((void *)(buff_ack + buff_index), (void *)"\"GPS_UNLOCKED\"", 14);
                buff_index += 14;
                break;
            default:
                memcpy((void *)(buff_ack + buff_index), (void *)"\"UNKNOWN\"", 9);
                buff_index += 9;
                break;
        }
        /* end of JSON structure */
        memcpy((void *)(buff_ack + buff_index), (void *)"}}", 2);
        buff_index += 2;
    }

    buff_ack[buff_index] = 0; /* add string terminator, for safety */

    /* send datagram to server */
    return send(sock_down, (void *)buff_ack, buff_index, 0);
}

/* -------------------------------------------------------------------------- */
/* --- MAIN FUNCTION -------------------------------------------------------- */

int access(const char *path, int amode) {
    struct stat s;

    if (stat(path, &s) < 0) {
    	return -1;
    }

    if (s.st_mode != S_IFREG) {
    	return -1;

    }
	return 0;
}

int lora_pkt_fwd(void)
{
    struct sigaction sigact; /* SIGQUIT&SIGINT&SIGTERM signal handling */
    int i; /* loop variable and temporary variable for return value */
    int x;

    /* configuration file related */
    char *global_cfg_path= "global_conf.json"; /* contain global (typ. network-wide) configuration */
    char *local_cfg_path = "local_conf.json"; /* contain node specific configuration, overwrite global parameters for parameters that are defined in both */
    char *debug_cfg_path = "debug_conf.json"; /* if present, all other configuration files are ignored */

    /* threads */
    pthread_t thrid_up;
    pthread_t thrid_down;
    pthread_t thrid_gps;
    pthread_t thrid_valid;
    pthread_t thrid_jit;
    pthread_t thrid_timersync;

    /* network socket creation */
    struct addrinfo hints;
    struct addrinfo *result; /* store result of getaddrinfo */
    struct addrinfo *q; /* pointer to move into *result data */
    char host_name[64];
    char port_name[64];

    /* variables to get local copies of measurements */
    uint32_t cp_nb_rx_rcv;
    uint32_t cp_nb_rx_ok;
    uint32_t cp_nb_rx_bad;
    uint32_t cp_nb_rx_nocrc;
    uint32_t cp_up_pkt_fwd;
    uint32_t cp_up_network_byte;
    uint32_t cp_up_payload_byte;
    uint32_t cp_up_dgram_sent;
    uint32_t cp_up_ack_rcv;
    uint32_t cp_dw_pull_sent;
    uint32_t cp_dw_ack_rcv;
    uint32_t cp_dw_dgram_rcv;
    uint32_t cp_dw_network_byte;
    uint32_t cp_dw_payload_byte;
    uint32_t cp_nb_tx_ok;
    uint32_t cp_nb_tx_fail;
    uint32_t cp_nb_tx_requested = 0;
    uint32_t cp_nb_tx_rejected_collision_packet = 0;
    uint32_t cp_nb_tx_rejected_collision_beacon = 0;
    uint32_t cp_nb_tx_rejected_too_late = 0;
    uint32_t cp_nb_tx_rejected_too_early = 0;
    uint32_t cp_nb_beacon_queued = 0;
    uint32_t cp_nb_beacon_sent = 0;
    uint32_t cp_nb_beacon_rejected = 0;

    /* GPS coordinates variables */
    bool coord_ok = false;
    struct coord_s cp_gps_coord = {0.0, 0.0, 0};

    /* statistics variable */
    time_t t;
    char stat_timestamp[24];
    float rx_ok_ratio;
    float rx_bad_ratio;
    float rx_nocrc_ratio;
    float up_ack_ratio;
    float dw_ack_ratio;

    /* load configuration files */
    if (access(debug_cfg_path, R_OK) == 0) { /* if there is a debug conf, parse only the debug conf */
        MSG("INFO: found debug configuration file %s, parsing it\n", debug_cfg_path);
        MSG("INFO: other configuration files will be ignored\n");
        x = parse_SX1301_configuration(debug_cfg_path);
        if (x != 0) {
            exit(EXIT_FAILURE);
        }
        x = parse_gateway_configuration(debug_cfg_path);
        if (x != 0) {
            exit(EXIT_FAILURE);
        }
    } else if (access(global_cfg_path, R_OK) == 0) { /* if there is a global conf, parse it and then try to parse local conf  */
        MSG("INFO: found global configuration file %s, parsing it\n", global_cfg_path);
        x = parse_SX1301_configuration(global_cfg_path);
        if (x != 0) {
            exit(EXIT_FAILURE);
        }
        x = parse_gateway_configuration(global_cfg_path);
        if (x != 0) {
            exit(EXIT_FAILURE);
        }
        if (access(local_cfg_path, R_OK) == 0) {
            MSG("INFO: found local configuration file %s, parsing it\n", local_cfg_path);
            MSG("INFO: redefined parameters will overwrite global parameters\n");
            parse_SX1301_configuration(local_cfg_path);
            parse_gateway_configuration(local_cfg_path);
        }
    } else if (access(local_cfg_path, R_OK) == 0) { /* if there is only a local conf, parse it and that's all */
        MSG("INFO: found local configuration file %s, parsing it\n", local_cfg_path);
        x = parse_SX1301_configuration(local_cfg_path);
        if (x != 0) {
            exit(EXIT_FAILURE);
        }
        x = parse_gateway_configuration(local_cfg_path);
        if (x != 0) {
            exit(EXIT_FAILURE);
        }
    } else {
        MSG("ERROR: [main] failed to find any configuration file named %s, %s OR %s\n", global_cfg_path, local_cfg_path, debug_cfg_path);
        exit(EXIT_FAILURE);
    }

    /* Start GPS a.s.a.p., to allow it to lock */
    if (gps_tty_path[0] != '\0') { /* do not try to open GPS device if no path set */
        i = lgw_gps_enable(gps_tty_path, "ubx7", 0, &gps_tty_fd); /* HAL only supports u-blox 7 for now */
        if (i != LGW_GPS_SUCCESS) {
            printf("WARNING: [main] impossible to open %s for GPS sync (check permissions)\n", gps_tty_path);
            gps_enabled = false;
            gps_ref_valid = false;
        } else {
            printf("INFO: [main] TTY port %s open for GPS synchronization\n", gps_tty_path);
            gps_enabled = true;
            gps_ref_valid = false;
        }
    }

    /* get timezone info */
    tzset();

    /* sanity check on configuration variables */
    // TODO

    /* process some of the configuration variables */
    net_mac_h = htonl((uint32_t)(0xFFFFFFFF & (lgwm>>32)));
    net_mac_l = htonl((uint32_t)(0xFFFFFFFF &  lgwm  ));

    /* prepare hints to open network sockets */
    memset(&hints, 0, sizeof hints);
    hints.ai_family = AF_INET; /* WA: Forcing IPv4 as AF_UNSPEC makes connection on localhost to fail */
    hints.ai_socktype = SOCK_DGRAM;

    /* look for server address w/ upstream port */
    i = getaddrinfo(serv_addr, serv_port_up, &hints, &result);
    if (i != 0) {
        MSG("ERROR: [up] getaddrinfo on address %s (PORT %s) returned %s\n", serv_addr, serv_port_up, gai_strerror(i));
        exit(EXIT_FAILURE);
    }

    /* try to open socket for upstream traffic */
    for (q=result; q!=NULL; q=q->ai_next) {
        sock_up = socket(q->ai_family, q->ai_socktype,q->ai_protocol);
        if (sock_up == -1) continue; /* try next field */
        else break; /* success, get out of loop */
    }
    if (q == NULL) {
        MSG("ERROR: [up] failed to open socket to any of server %s addresses (port %s)\n", serv_addr, serv_port_up);
        i = 1;
        for (q=result; q!=NULL; q=q->ai_next) {
            getnameinfo(q->ai_addr, q->ai_addrlen, host_name, sizeof host_name, port_name, sizeof port_name, 0);
            MSG("INFO: [up] result %i host:%s service:%s\n", i, host_name, port_name);
            ++i;
        }
        exit(EXIT_FAILURE);
    }

    /* connect so we can send/receive packet with the server only */
    i = connect(sock_up, q->ai_addr, q->ai_addrlen);
    if (i != 0) {
        MSG("ERROR: [up] connect returned %s\n", strerror(errno));
        exit(EXIT_FAILURE);
    }
    freeaddrinfo(result);

    /* look for server address w/ downstream port */
    i = getaddrinfo(serv_addr, serv_port_down, &hints, &result);
    if (i != 0) {
        MSG("ERROR: [down] getaddrinfo on address %s (port %s) returned %s\n", serv_addr, serv_port_up, gai_strerror(i));
        exit(EXIT_FAILURE);
    }

    /* try to open socket for downstream traffic */
    for (q=result; q!=NULL; q=q->ai_next) {
        sock_down = socket(q->ai_family, q->ai_socktype,q->ai_protocol);
        if (sock_down == -1) continue; /* try next field */
        else break; /* success, get out of loop */
    }
    if (q == NULL) {
        MSG("ERROR: [down] failed to open socket to any of server %s addresses (port %s)\n", serv_addr, serv_port_up);
        i = 1;
        for (q=result; q!=NULL; q=q->ai_next) {
            getnameinfo(q->ai_addr, q->ai_addrlen, host_name, sizeof host_name, port_name, sizeof port_name, 0);
            MSG("INFO: [down] result %i host:%s service:%s\n", i, host_name, port_name);
            ++i;
        }
        exit(EXIT_FAILURE);
    }

    /* connect so we can send/receive packet with the server only */
    i = connect(sock_down, q->ai_addr, q->ai_addrlen);
    if (i != 0) {
        MSG("ERROR: [down] connect returned %s\n", strerror(errno));
        exit(EXIT_FAILURE);
    }
    freeaddrinfo(result);

    /* starting the concentrator */
    i = lgw_start();
    if (i == LGW_HAL_SUCCESS) {
        MSG("INFO: [main] concentrator started, packet can now be received\n");
    } else {
        MSG("ERROR: [main] failed to start the concentrator\n");
        exit(EXIT_FAILURE);
    }

	pthread_attr_t attr;

	pthread_attr_init(&attr);

	// Set stack size
    pthread_attr_setstacksize(&attr, CONFIG_LUA_RTOS_LUA_THREAD_STACK_SIZE * 2);

    /* spawn threads to manage upstream and downstream */
    i = pthread_create( &thrid_up, &attr, (void * (*)(void *))thread_up, NULL);
    if (i != 0) {
        MSG("ERROR: [main] impossible to create upstream thread\n");
        exit(EXIT_FAILURE);
    }
<<<<<<< HEAD
    pthread_setname_np(thrid_up, "lora_upstream");
    i = pthread_create( &thrid_down, NULL, (void * (*)(void *))thread_down, NULL);
=======
    i = pthread_create( &thrid_down, &attr, (void * (*)(void *))thread_down, NULL);
>>>>>>> 85444a2d
    if (i != 0) {
        MSG("ERROR: [main] impossible to create downstream thread\n");
        exit(EXIT_FAILURE);
    }
<<<<<<< HEAD
    pthread_setname_np(thrid_down, "lora_downstream");
    i = pthread_create( &thrid_jit, NULL, (void * (*)(void *))thread_jit, NULL);
=======
    i = pthread_create( &thrid_jit, &attr, (void * (*)(void *))thread_jit, NULL);
>>>>>>> 85444a2d
    if (i != 0) {
        MSG("ERROR: [main] impossible to create JIT thread\n");
        exit(EXIT_FAILURE);
    }
<<<<<<< HEAD
    pthread_setname_np(thrid_jit, "lora_jit");
    i = pthread_create( &thrid_timersync, NULL, (void * (*)(void *))thread_timersync, NULL);
=======
    i = pthread_create( &thrid_timersync, &attr, (void * (*)(void *))thread_timersync, NULL);
>>>>>>> 85444a2d
    if (i != 0) {
        MSG("ERROR: [main] impossible to create Timer Sync thread\n");
        exit(EXIT_FAILURE);
    }
    pthread_setname_np(thrid_timersync, "lora_timersync");

    /* spawn thread to manage GPS */
    if (gps_enabled == true) {
        i = pthread_create( &thrid_gps, &attr, (void * (*)(void *))thread_gps, NULL);
        if (i != 0) {
            MSG("ERROR: [main] impossible to create GPS thread\n");
            exit(EXIT_FAILURE);
        }
        pthread_setname_np(thrid_gps, "lora_gps");
        i = pthread_create( &thrid_valid, NULL, (void * (*)(void *))thread_valid, NULL);
        if (i != 0) {
            MSG("ERROR: [main] impossible to create validation thread\n");
            exit(EXIT_FAILURE);
        }
        pthread_setname_np(thrid_valid, "lora_validation");
    }

    /* configure signal handling */
    // TO DO
    //sigemptyset(&sigact.sa_mask);
    //sigact.sa_flags = 0;
    //sigact.sa_handler = sig_handler;
    //sigaction(SIGQUIT, &sigact, NULL); /* Ctrl-\ */
    //sigaction(SIGINT, &sigact, NULL); /* Ctrl-C */
    //sigaction(SIGTERM, &sigact, NULL); /* default "kill" command */

    /* main loop task : statistics collection */
    while (!exit_sig && !quit_sig) {
        /* wait for next reporting interval */
        wait_ms(1000 * stat_interval);

        /* get timestamp for statistics */
        t = time(NULL);
        strftime(stat_timestamp, sizeof stat_timestamp, "%F %T %Z", gmtime(&t));

        /* access upstream statistics, copy and reset them */
        pthread_mutex_lock(&mx_meas_up);
        cp_nb_rx_rcv       = meas_nb_rx_rcv;
        cp_nb_rx_ok        = meas_nb_rx_ok;
        cp_nb_rx_bad       = meas_nb_rx_bad;
        cp_nb_rx_nocrc     = meas_nb_rx_nocrc;
        cp_up_pkt_fwd      = meas_up_pkt_fwd;
        cp_up_network_byte = meas_up_network_byte;
        cp_up_payload_byte = meas_up_payload_byte;
        cp_up_dgram_sent   = meas_up_dgram_sent;
        cp_up_ack_rcv      = meas_up_ack_rcv;
        meas_nb_rx_rcv = 0;
        meas_nb_rx_ok = 0;
        meas_nb_rx_bad = 0;
        meas_nb_rx_nocrc = 0;
        meas_up_pkt_fwd = 0;
        meas_up_network_byte = 0;
        meas_up_payload_byte = 0;
        meas_up_dgram_sent = 0;
        meas_up_ack_rcv = 0;
        pthread_mutex_unlock(&mx_meas_up);
        if (cp_nb_rx_rcv > 0) {
            rx_ok_ratio = (float)cp_nb_rx_ok / (float)cp_nb_rx_rcv;
            rx_bad_ratio = (float)cp_nb_rx_bad / (float)cp_nb_rx_rcv;
            rx_nocrc_ratio = (float)cp_nb_rx_nocrc / (float)cp_nb_rx_rcv;
        } else {
            rx_ok_ratio = 0.0;
            rx_bad_ratio = 0.0;
            rx_nocrc_ratio = 0.0;
        }
        if (cp_up_dgram_sent > 0) {
            up_ack_ratio = (float)cp_up_ack_rcv / (float)cp_up_dgram_sent;
        } else {
            up_ack_ratio = 0.0;
        }

        /* access downstream statistics, copy and reset them */
        pthread_mutex_lock(&mx_meas_dw);
        cp_dw_pull_sent    =  meas_dw_pull_sent;
        cp_dw_ack_rcv      =  meas_dw_ack_rcv;
        cp_dw_dgram_rcv    =  meas_dw_dgram_rcv;
        cp_dw_network_byte =  meas_dw_network_byte;
        cp_dw_payload_byte =  meas_dw_payload_byte;
        cp_nb_tx_ok        =  meas_nb_tx_ok;
        cp_nb_tx_fail      =  meas_nb_tx_fail;
        cp_nb_tx_requested                 +=  meas_nb_tx_requested;
        cp_nb_tx_rejected_collision_packet +=  meas_nb_tx_rejected_collision_packet;
        cp_nb_tx_rejected_collision_beacon +=  meas_nb_tx_rejected_collision_beacon;
        cp_nb_tx_rejected_too_late         +=  meas_nb_tx_rejected_too_late;
        cp_nb_tx_rejected_too_early        +=  meas_nb_tx_rejected_too_early;
        cp_nb_beacon_queued   +=  meas_nb_beacon_queued;
        cp_nb_beacon_sent     +=  meas_nb_beacon_sent;
        cp_nb_beacon_rejected +=  meas_nb_beacon_rejected;
        meas_dw_pull_sent = 0;
        meas_dw_ack_rcv = 0;
        meas_dw_dgram_rcv = 0;
        meas_dw_network_byte = 0;
        meas_dw_payload_byte = 0;
        meas_nb_tx_ok = 0;
        meas_nb_tx_fail = 0;
        meas_nb_tx_requested = 0;
        meas_nb_tx_rejected_collision_packet = 0;
        meas_nb_tx_rejected_collision_beacon = 0;
        meas_nb_tx_rejected_too_late = 0;
        meas_nb_tx_rejected_too_early = 0;
        meas_nb_beacon_queued = 0;
        meas_nb_beacon_sent = 0;
        meas_nb_beacon_rejected = 0;
        pthread_mutex_unlock(&mx_meas_dw);
        if (cp_dw_pull_sent > 0) {
            dw_ack_ratio = (float)cp_dw_ack_rcv / (float)cp_dw_pull_sent;
        } else {
            dw_ack_ratio = 0.0;
        }

        /* access GPS statistics, copy them */
        if (gps_enabled == true) {
            pthread_mutex_lock(&mx_meas_gps);
            coord_ok = gps_coord_valid;
            cp_gps_coord = meas_gps_coord;
            pthread_mutex_unlock(&mx_meas_gps);
        }

        /* overwrite with reference coordinates if function is enabled */
        if (gps_fake_enable == true) {
            cp_gps_coord = reference_coord;
        }

        /* display a report */
        printf("\n##### %s #####\n", stat_timestamp);
        printf("### [UPSTREAM] ###\n");
        printf("# RF packets received by concentrator: %u\n", cp_nb_rx_rcv);
        printf("# CRC_OK: %.2f%%, CRC_FAIL: %.2f%%, NO_CRC: %.2f%%\n", 100.0 * rx_ok_ratio, 100.0 * rx_bad_ratio, 100.0 * rx_nocrc_ratio);
        printf("# RF packets forwarded: %u (%u bytes)\n", cp_up_pkt_fwd, cp_up_payload_byte);
        printf("# PUSH_DATA datagrams sent: %u (%u bytes)\n", cp_up_dgram_sent, cp_up_network_byte);
        printf("# PUSH_DATA acknowledged: %.2f%%\n", 100.0 * up_ack_ratio);
        printf("### [DOWNSTREAM] ###\n");
        printf("# PULL_DATA sent: %u (%.2f%% acknowledged)\n", cp_dw_pull_sent, 100.0 * dw_ack_ratio);
        printf("# PULL_RESP(onse) datagrams received: %u (%u bytes)\n", cp_dw_dgram_rcv, cp_dw_network_byte);
        printf("# RF packets sent to concentrator: %u (%u bytes)\n", (cp_nb_tx_ok+cp_nb_tx_fail), cp_dw_payload_byte);
        printf("# TX errors: %u\n", cp_nb_tx_fail);
        if (cp_nb_tx_requested != 0 ) {
            printf("# TX rejected (collision packet): %.2f%% (req:%u, rej:%u)\n", 100.0 * cp_nb_tx_rejected_collision_packet / cp_nb_tx_requested, cp_nb_tx_requested, cp_nb_tx_rejected_collision_packet);
            printf("# TX rejected (collision beacon): %.2f%% (req:%u, rej:%u)\n", 100.0 * cp_nb_tx_rejected_collision_beacon / cp_nb_tx_requested, cp_nb_tx_requested, cp_nb_tx_rejected_collision_beacon);
            printf("# TX rejected (too late): %.2f%% (req:%u, rej:%u)\n", 100.0 * cp_nb_tx_rejected_too_late / cp_nb_tx_requested, cp_nb_tx_requested, cp_nb_tx_rejected_too_late);
            printf("# TX rejected (too early): %.2f%% (req:%u, rej:%u)\n", 100.0 * cp_nb_tx_rejected_too_early / cp_nb_tx_requested, cp_nb_tx_requested, cp_nb_tx_rejected_too_early);
        }
        printf("# BEACON queued: %u\n", cp_nb_beacon_queued);
        printf("# BEACON sent so far: %u\n", cp_nb_beacon_sent);
        printf("# BEACON rejected: %u\n", cp_nb_beacon_rejected);
        printf("### [JIT] ###\n");
        jit_print_queue (&jit_queue, false, DEBUG_LOG);
        printf("### [GPS] ###\n");
        if (gps_enabled == true) {
            /* no need for mutex, display is not critical */
            if (gps_ref_valid == true) {
                printf("# Valid time reference (age: %li sec)\n", (long)difftime(time(NULL), time_reference_gps.systime));
            } else {
                printf("# Invalid time reference (age: %li sec)\n", (long)difftime(time(NULL), time_reference_gps.systime));
            }
            if (coord_ok == true) {
                printf("# GPS coordinates: latitude %.5f, longitude %.5f, altitude %i m\n", cp_gps_coord.lat, cp_gps_coord.lon, cp_gps_coord.alt);
            } else {
                printf("# no valid GPS coordinates available yet\n");
            }
        } else if (gps_fake_enable == true) {
            printf("# GPS *FAKE* coordinates: latitude %.5f, longitude %.5f, altitude %i m\n", cp_gps_coord.lat, cp_gps_coord.lon, cp_gps_coord.alt);
        } else {
            printf("# GPS sync is disabled\n");
        }
        printf("##### END #####\n");

        /* generate a JSON report (will be sent to server by upstream thread) */
        pthread_mutex_lock(&mx_stat_rep);
        if (((gps_enabled == true) && (coord_ok == true)) || (gps_fake_enable == true)) {
            snprintf(status_report, STATUS_SIZE, "\"stat\":{\"time\":\"%s\",\"lati\":%.5f,\"long\":%.5f,\"alti\":%i,\"rxnb\":%u,\"rxok\":%u,\"rxfw\":%u,\"ackr\":%.1f,\"dwnb\":%u,\"txnb\":%u}", stat_timestamp, cp_gps_coord.lat, cp_gps_coord.lon, cp_gps_coord.alt, cp_nb_rx_rcv, cp_nb_rx_ok, cp_up_pkt_fwd, 100.0 * up_ack_ratio, cp_dw_dgram_rcv, cp_nb_tx_ok);
        } else {
            snprintf(status_report, STATUS_SIZE, "\"stat\":{\"time\":\"%s\",\"rxnb\":%u,\"rxok\":%u,\"rxfw\":%u,\"ackr\":%.1f,\"dwnb\":%u,\"txnb\":%u}", stat_timestamp, cp_nb_rx_rcv, cp_nb_rx_ok, cp_up_pkt_fwd, 100.0 * up_ack_ratio, cp_dw_dgram_rcv, cp_nb_tx_ok);
        }
        report_ready = true;
        pthread_mutex_unlock(&mx_stat_rep);
    }

    /* wait for upstream thread to finish (1 fetch cycle max) */
    pthread_join(thrid_up, NULL);
    pthread_cancel(thrid_down); /* don't wait for downstream thread */
    pthread_cancel(thrid_jit); /* don't wait for jit thread */
    pthread_cancel(thrid_timersync); /* don't wait for timer sync thread */
    if (gps_enabled == true) {
        pthread_cancel(thrid_gps); /* don't wait for GPS thread */
        pthread_cancel(thrid_valid); /* don't wait for validation thread */
    }

    /* if an exit signal was received, try to quit properly */
    if (exit_sig) {
        /* shut down network sockets */
        shutdown(sock_up, SHUT_RDWR);
        shutdown(sock_down, SHUT_RDWR);
        /* stop the hardware */
        i = lgw_stop();
        if (i == LGW_HAL_SUCCESS) {
            MSG("INFO: concentrator stopped successfully\n");
        } else {
            MSG("WARNING: failed to stop concentrator successfully\n");
        }
    }

    MSG("INFO: Exiting packet forwarder program\n");
    exit(EXIT_SUCCESS);
}

/* -------------------------------------------------------------------------- */
/* --- THREAD 1: RECEIVING PACKETS AND FORWARDING THEM ---------------------- */

void thread_up(void) {
    int i, j; /* loop variables */
    unsigned pkt_in_dgram; /* nb on Lora packet in the current datagram */

    /* allocate memory for packet fetching and processing */
    struct lgw_pkt_rx_s rxpkt[NB_PKT_MAX]; /* array containing inbound packets + metadata */
    struct lgw_pkt_rx_s *p; /* pointer on a RX packet */
    int nb_pkt;

    /* local copy of GPS time reference */
    bool ref_ok = false; /* determine if GPS time reference must be used or not */
    struct tref local_ref; /* time reference used for UTC <-> timestamp conversion */

    /* data buffers */
    uint8_t buff_up[TX_BUFF_SIZE]; /* buffer to compose the upstream packet */
    int buff_index;
    uint8_t buff_ack[32]; /* buffer to receive acknowledges */

    /* protocol variables */
    uint8_t token_h; /* random token for acknowledgement matching */
    uint8_t token_l; /* random token for acknowledgement matching */

    /* ping measurement variables */
    struct timespec send_time;
    struct timespec recv_time;

    /* GPS synchronization variables */
    struct timespec pkt_utc_time;
    struct tm * x; /* broken-up UTC time */

    /* report management variable */
    bool send_report = false;

    /* mote info variables */
    uint32_t mote_addr = 0;
    uint16_t mote_fcnt = 0;

    /* set upstream socket RX timeout */
    i = setsockopt(sock_up, SOL_SOCKET, SO_RCVTIMEO, (void *)&push_timeout_half, sizeof push_timeout_half);
    if (i != 0) {
        MSG("ERROR: [up] setsockopt returned %s\n", strerror(errno));
        exit(EXIT_FAILURE);
    }

    /* pre-fill the data buffer with fixed fields */
    buff_up[0] = PROTOCOL_VERSION;
    buff_up[3] = PKT_PUSH_DATA;
    *(uint32_t *)(buff_up + 4) = net_mac_h;
    *(uint32_t *)(buff_up + 8) = net_mac_l;

    while (!exit_sig && !quit_sig) {

        /* fetch packets */
        pthread_mutex_lock(&mx_concent);
        nb_pkt = lgw_receive(NB_PKT_MAX, rxpkt);
        pthread_mutex_unlock(&mx_concent);
        if (nb_pkt == LGW_HAL_ERROR) {
            MSG("ERROR: [up] failed packet fetch, exiting\n");
            exit(EXIT_FAILURE);
        }

        /* check if there are status report to send */
        send_report = report_ready; /* copy the variable so it doesn't change mid-function */
        /* no mutex, we're only reading */

        /* wait a short time if no packets, nor status report */
        if ((nb_pkt == 0) && (send_report == false)) {
            wait_ms(FETCH_SLEEP_MS);
            continue;
        }

        /* get a copy of GPS time reference (avoid 1 mutex per packet) */
        if ((nb_pkt > 0) && (gps_enabled == true)) {
            pthread_mutex_lock(&mx_timeref);
            ref_ok = gps_ref_valid;
            local_ref = time_reference_gps;
            pthread_mutex_unlock(&mx_timeref);
        } else {
            ref_ok = false;
        }

        /* start composing datagram with the header */
        token_h = (uint8_t)rand(); /* random token */
        token_l = (uint8_t)rand(); /* random token */
        buff_up[1] = token_h;
        buff_up[2] = token_l;
        buff_index = 12; /* 12-byte header */

        /* start of JSON structure */
        memcpy((void *)(buff_up + buff_index), (void *)"{\"rxpk\":[", 9);
        buff_index += 9;

        /* serialize Lora packets metadata and payload */
        pkt_in_dgram = 0;
        for (i=0; i < nb_pkt; ++i) {
            p = &rxpkt[i];

            /* Get mote information from current packet (addr, fcnt) */
            /* FHDR - DevAddr */
            mote_addr  = p->payload[1];
            mote_addr |= p->payload[2] << 8;
            mote_addr |= p->payload[3] << 16;
            mote_addr |= p->payload[4] << 24;
            /* FHDR - FCnt */
            mote_fcnt  = p->payload[6];
            mote_fcnt |= p->payload[7] << 8;

            /* basic packet filtering */
            pthread_mutex_lock(&mx_meas_up);
            meas_nb_rx_rcv += 1;
            switch(p->status) {
                case STAT_CRC_OK:
                    meas_nb_rx_ok += 1;
                    printf( "\nINFO: Received pkt from mote: %08X (fcnt=%u)\n", mote_addr, mote_fcnt );
                    if (!fwd_valid_pkt) {
                        pthread_mutex_unlock(&mx_meas_up);
                        continue; /* skip that packet */
                    }
                    break;
                case STAT_CRC_BAD:
                    meas_nb_rx_bad += 1;
                    if (!fwd_error_pkt) {
                        pthread_mutex_unlock(&mx_meas_up);
                        continue; /* skip that packet */
                    }
                    break;
                case STAT_NO_CRC:
                    meas_nb_rx_nocrc += 1;
                    if (!fwd_nocrc_pkt) {
                        pthread_mutex_unlock(&mx_meas_up);
                        continue; /* skip that packet */
                    }
                    break;
                default:
                    MSG("WARNING: [up] received packet with unknown status %u (size %u, modulation %u, BW %u, DR %u, RSSI %.1f)\n", p->status, p->size, p->modulation, p->bandwidth, p->datarate, p->rssi);
                    pthread_mutex_unlock(&mx_meas_up);
                    continue; /* skip that packet */
                    // exit(EXIT_FAILURE);
            }
            meas_up_pkt_fwd += 1;
            meas_up_payload_byte += p->size;
            pthread_mutex_unlock(&mx_meas_up);

            /* Start of packet, add inter-packet separator if necessary */
            if (pkt_in_dgram == 0) {
                buff_up[buff_index] = '{';
                ++buff_index;
            } else {
                buff_up[buff_index] = ',';
                buff_up[buff_index+1] = '{';
                buff_index += 2;
            }

            /* RAW timestamp, 8-17 useful chars */
            j = snprintf((char *)(buff_up + buff_index), TX_BUFF_SIZE-buff_index, "\"tmst\":%u", p->count_us);
            if (j > 0) {
                buff_index += j;
            } else {
                MSG("ERROR: [up] snprintf failed line %u\n", (__LINE__ - 4));
                exit(EXIT_FAILURE);
            }

            /* Packet RX time (GPS based), 37 useful chars */
            if (ref_ok == true) {
                /* convert packet timestamp to UTC absolute time */
                j = lgw_cnt2utc(local_ref, p->count_us, &pkt_utc_time);
                if (j == LGW_GPS_SUCCESS) {
                    /* split the UNIX timestamp to its calendar components */
                    x = gmtime(&(pkt_utc_time.tv_sec));
                    j = snprintf((char *)(buff_up + buff_index), TX_BUFF_SIZE-buff_index, ",\"time\":\"%04i-%02i-%02iT%02i:%02i:%02i.%06liZ\"", (x->tm_year)+1900, (x->tm_mon)+1, x->tm_mday, x->tm_hour, x->tm_min, x->tm_sec, (pkt_utc_time.tv_nsec)/1000); /* ISO 8601 format */
                    if (j > 0) {
                        buff_index += j;
                    } else {
                        MSG("ERROR: [up] snprintf failed line %u\n", (__LINE__ - 4));
                        exit(EXIT_FAILURE);
                    }
                }
            }

            /* Packet concentrator channel, RF chain & RX frequency, 34-36 useful chars */
            j = snprintf((char *)(buff_up + buff_index), TX_BUFF_SIZE-buff_index, ",\"chan\":%1u,\"rfch\":%1u,\"freq\":%.6lf", p->if_chain, p->rf_chain, ((double)p->freq_hz / 1e6));
            if (j > 0) {
                buff_index += j;
            } else {
                MSG("ERROR: [up] snprintf failed line %u\n", (__LINE__ - 4));
                exit(EXIT_FAILURE);
            }

            /* Packet status, 9-10 useful chars */
            switch (p->status) {
                case STAT_CRC_OK:
                    memcpy((void *)(buff_up + buff_index), (void *)",\"stat\":1", 9);
                    buff_index += 9;
                    break;
                case STAT_CRC_BAD:
                    memcpy((void *)(buff_up + buff_index), (void *)",\"stat\":-1", 10);
                    buff_index += 10;
                    break;
                case STAT_NO_CRC:
                    memcpy((void *)(buff_up + buff_index), (void *)",\"stat\":0", 9);
                    buff_index += 9;
                    break;
                default:
                    MSG("ERROR: [up] received packet with unknown status\n");
                    memcpy((void *)(buff_up + buff_index), (void *)",\"stat\":?", 9);
                    buff_index += 9;
                    exit(EXIT_FAILURE);
            }

            /* Packet modulation, 13-14 useful chars */
            if (p->modulation == MOD_LORA) {
                memcpy((void *)(buff_up + buff_index), (void *)",\"modu\":\"LORA\"", 14);
                buff_index += 14;

                /* Lora datarate & bandwidth, 16-19 useful chars */
                switch (p->datarate) {
                    case DR_LORA_SF7:
                        memcpy((void *)(buff_up + buff_index), (void *)",\"datr\":\"SF7", 12);
                        buff_index += 12;
                        break;
                    case DR_LORA_SF8:
                        memcpy((void *)(buff_up + buff_index), (void *)",\"datr\":\"SF8", 12);
                        buff_index += 12;
                        break;
                    case DR_LORA_SF9:
                        memcpy((void *)(buff_up + buff_index), (void *)",\"datr\":\"SF9", 12);
                        buff_index += 12;
                        break;
                    case DR_LORA_SF10:
                        memcpy((void *)(buff_up + buff_index), (void *)",\"datr\":\"SF10", 13);
                        buff_index += 13;
                        break;
                    case DR_LORA_SF11:
                        memcpy((void *)(buff_up + buff_index), (void *)",\"datr\":\"SF11", 13);
                        buff_index += 13;
                        break;
                    case DR_LORA_SF12:
                        memcpy((void *)(buff_up + buff_index), (void *)",\"datr\":\"SF12", 13);
                        buff_index += 13;
                        break;
                    default:
                        MSG("ERROR: [up] lora packet with unknown datarate\n");
                        memcpy((void *)(buff_up + buff_index), (void *)",\"datr\":\"SF?", 12);
                        buff_index += 12;
                        exit(EXIT_FAILURE);
                }
                switch (p->bandwidth) {
                    case BW_125KHZ:
                        memcpy((void *)(buff_up + buff_index), (void *)"BW125\"", 6);
                        buff_index += 6;
                        break;
                    case BW_250KHZ:
                        memcpy((void *)(buff_up + buff_index), (void *)"BW250\"", 6);
                        buff_index += 6;
                        break;
                    case BW_500KHZ:
                        memcpy((void *)(buff_up + buff_index), (void *)"BW500\"", 6);
                        buff_index += 6;
                        break;
                    default:
                        MSG("ERROR: [up] lora packet with unknown bandwidth\n");
                        memcpy((void *)(buff_up + buff_index), (void *)"BW?\"", 4);
                        buff_index += 4;
                        exit(EXIT_FAILURE);
                }

                /* Packet ECC coding rate, 11-13 useful chars */
                switch (p->coderate) {
                    case CR_LORA_4_5:
                        memcpy((void *)(buff_up + buff_index), (void *)",\"codr\":\"4/5\"", 13);
                        buff_index += 13;
                        break;
                    case CR_LORA_4_6:
                        memcpy((void *)(buff_up + buff_index), (void *)",\"codr\":\"4/6\"", 13);
                        buff_index += 13;
                        break;
                    case CR_LORA_4_7:
                        memcpy((void *)(buff_up + buff_index), (void *)",\"codr\":\"4/7\"", 13);
                        buff_index += 13;
                        break;
                    case CR_LORA_4_8:
                        memcpy((void *)(buff_up + buff_index), (void *)",\"codr\":\"4/8\"", 13);
                        buff_index += 13;
                        break;
                    case 0: /* treat the CR0 case (mostly false sync) */
                        memcpy((void *)(buff_up + buff_index), (void *)",\"codr\":\"OFF\"", 13);
                        buff_index += 13;
                        break;
                    default:
                        MSG("ERROR: [up] lora packet with unknown coderate\n");
                        memcpy((void *)(buff_up + buff_index), (void *)",\"codr\":\"?\"", 11);
                        buff_index += 11;
                        exit(EXIT_FAILURE);
                }

                /* Lora SNR, 11-13 useful chars */
                j = snprintf((char *)(buff_up + buff_index), TX_BUFF_SIZE-buff_index, ",\"lsnr\":%.1f", p->snr);
                if (j > 0) {
                    buff_index += j;
                } else {
                    MSG("ERROR: [up] snprintf failed line %u\n", (__LINE__ - 4));
                    exit(EXIT_FAILURE);
                }
            } else if (p->modulation == MOD_FSK) {
                memcpy((void *)(buff_up + buff_index), (void *)",\"modu\":\"FSK\"", 13);
                buff_index += 13;

                /* FSK datarate, 11-14 useful chars */
                j = snprintf((char *)(buff_up + buff_index), TX_BUFF_SIZE-buff_index, ",\"datr\":%u", p->datarate);
                if (j > 0) {
                    buff_index += j;
                } else {
                    MSG("ERROR: [up] snprintf failed line %u\n", (__LINE__ - 4));
                    exit(EXIT_FAILURE);
                }
            } else {
                MSG("ERROR: [up] received packet with unknown modulation\n");
                exit(EXIT_FAILURE);
            }

            /* Packet RSSI, payload size, 18-23 useful chars */
            j = snprintf((char *)(buff_up + buff_index), TX_BUFF_SIZE-buff_index, ",\"rssi\":%.0f,\"size\":%u", p->rssi, p->size);
            if (j > 0) {
                buff_index += j;
            } else {
                MSG("ERROR: [up] snprintf failed line %u\n", (__LINE__ - 4));
                exit(EXIT_FAILURE);
            }

            /* Packet base64-encoded payload, 14-350 useful chars */
            memcpy((void *)(buff_up + buff_index), (void *)",\"data\":\"", 9);
            buff_index += 9;
            j = bin_to_b64(p->payload, p->size, (char *)(buff_up + buff_index), 341); /* 255 bytes = 340 chars in b64 + null char */
            if (j>=0) {
                buff_index += j;
            } else {
                MSG("ERROR: [up] bin_to_b64 failed line %u\n", (__LINE__ - 5));
                exit(EXIT_FAILURE);
            }
            buff_up[buff_index] = '"';
            ++buff_index;

            /* End of packet serialization */
            buff_up[buff_index] = '}';
            ++buff_index;
            ++pkt_in_dgram;
        }

        /* restart fetch sequence without sending empty JSON if all packets have been filtered out */
        if (pkt_in_dgram == 0) {
            if (send_report == true) {
                /* need to clean up the beginning of the payload */
                buff_index -= 8; /* removes "rxpk":[ */
            } else {
                /* all packet have been filtered out and no report, restart loop */
                continue;
            }
        } else {
            /* end of packet array */
            buff_up[buff_index] = ']';
            ++buff_index;
            /* add separator if needed */
            if (send_report == true) {
                buff_up[buff_index] = ',';
                ++buff_index;
            }
        }

        /* add status report if a new one is available */
        if (send_report == true) {
            pthread_mutex_lock(&mx_stat_rep);
            report_ready = false;
            j = snprintf((char *)(buff_up + buff_index), TX_BUFF_SIZE-buff_index, "%s", status_report);
            pthread_mutex_unlock(&mx_stat_rep);
            if (j > 0) {
                buff_index += j;
            } else {
                MSG("ERROR: [up] snprintf failed line %u\n", (__LINE__ - 5));
                exit(EXIT_FAILURE);
            }
        }

        /* end of JSON datagram payload */
        buff_up[buff_index] = '}';
        ++buff_index;
        buff_up[buff_index] = 0; /* add string terminator, for safety */

        printf("\nJSON up: %s\n", (char *)(buff_up + 12)); /* DEBUG: display JSON payload */

        /* send datagram to server */
        send(sock_up, (void *)buff_up, buff_index, 0);
        clock_gettime(CLOCK_MONOTONIC, &send_time);
        pthread_mutex_lock(&mx_meas_up);
        meas_up_dgram_sent += 1;
        meas_up_network_byte += buff_index;

        /* wait for acknowledge (in 2 times, to catch extra packets) */
        for (i=0; i<2; ++i) {
            j = recv(sock_up, (void *)buff_ack, sizeof buff_ack, 0);
            clock_gettime(CLOCK_MONOTONIC, &recv_time);
            if (j == -1) {
                if (errno == EAGAIN) { /* timeout */
                    continue;
                } else { /* server connection error */
                    break;
                }
            } else if ((j < 4) || (buff_ack[0] != PROTOCOL_VERSION) || (buff_ack[3] != PKT_PUSH_ACK)) {
                //MSG("WARNING: [up] ignored invalid non-ACL packet\n");
                continue;
            } else if ((buff_ack[1] != token_h) || (buff_ack[2] != token_l)) {
                //MSG("WARNING: [up] ignored out-of sync ACK packet\n");
                continue;
            } else {
                MSG("INFO: [up] PUSH_ACK received in %i ms\n", (int)(1000 * difftimespec(recv_time, send_time)));
                meas_up_ack_rcv += 1;
                break;
            }
        }
        pthread_mutex_unlock(&mx_meas_up);
    }
    MSG("\nINFO: End of upstream thread\n");
}

/* -------------------------------------------------------------------------- */
/* --- THREAD 2: POLLING SERVER AND ENQUEUING PACKETS IN JIT QUEUE ---------- */

void thread_down(void) {
    int i; /* loop variables */

    /* configuration and metadata for an outbound packet */
    struct lgw_pkt_tx_s txpkt;
    bool sent_immediate = false; /* option to sent the packet immediately */

    /* local timekeeping variables */
    struct timespec send_time; /* time of the pull request */
    struct timespec recv_time; /* time of return from recv socket call */

    /* data buffers */
    uint8_t buff_down[1000]; /* buffer to receive downstream packets */
    uint8_t buff_req[12]; /* buffer to compose pull requests */
    int msg_len;

    /* protocol variables */
    uint8_t token_h; /* random token for acknowledgement matching */
    uint8_t token_l; /* random token for acknowledgement matching */
    bool req_ack = false; /* keep track of whether PULL_DATA was acknowledged or not */

    /* JSON parsing variables */
    JSON_Value *root_val = NULL;
    JSON_Object *txpk_obj = NULL;
    JSON_Value *val = NULL; /* needed to detect the absence of some fields */
    const char *str; /* pointer to sub-strings in the JSON data */
    short x0, x1;
    short x2, x3, x4;
    double x5, x6;

    /* variables to send on UTC timestamp */
    struct tref local_ref; /* time reference used for UTC <-> timestamp conversion */
    struct tm utc_vector; /* for collecting the elements of the UTC time */
    struct timespec utc_tx; /* UTC time that needs to be converted to timestamp */

    /* beacon variables */
    struct lgw_pkt_tx_s beacon_pkt;
    uint8_t beacon_loop;
    time_t diff_beacon_time;
    struct timespec next_beacon_gps_time; /* gps time of next beacon packet */
    struct timespec last_beacon_gps_time; /* gps time of last enqueued beacon packet */
    int retry;

    /* beacon data fields, byte 0 is Least Significant Byte */
    uint8_t field_info = 0;
    int32_t field_latitude; /* 3 bytes, derived from reference latitude */
    int32_t field_longitude; /* 3 bytes, derived from reference longitude */
    uint16_t field_crc1, field_crc2;

    /* auto-quit variable */
    uint32_t autoquit_cnt = 0; /* count the number of PULL_DATA sent since the latest PULL_ACK */

    /* Just In Time downlink */
    struct timeval current_unix_time;
    struct timeval current_concentrator_time;
    enum jit_error_e jit_result = JIT_ERROR_OK;
    enum jit_pkt_type_e downlink_type;

    /* set downstream socket RX timeout */
    i = setsockopt(sock_down, SOL_SOCKET, SO_RCVTIMEO, (void *)&pull_timeout, sizeof pull_timeout);
    if (i != 0) {
        MSG("ERROR: [down] setsockopt returned %s\n", strerror(errno));
        exit(EXIT_FAILURE);
    }

    /* pre-fill the pull request buffer with fixed fields */
    buff_req[0] = PROTOCOL_VERSION;
    buff_req[3] = PKT_PULL_DATA;
    *(uint32_t *)(buff_req + 4) = net_mac_h;
    *(uint32_t *)(buff_req + 8) = net_mac_l;

    /* beacon variables initialization */
    last_beacon_gps_time.tv_sec = 0;
    last_beacon_gps_time.tv_nsec = 0;

    /* beacon packet parameters */
    beacon_pkt.tx_mode = ON_GPS; /* send on PPS pulse */
    beacon_pkt.rf_chain = 0; /* antenna A */
    beacon_pkt.rf_power = 14;
    beacon_pkt.modulation = MOD_LORA;
    beacon_pkt.bandwidth = BW_125KHZ;
    beacon_pkt.datarate = DR_LORA_SF9;
    beacon_pkt.coderate = CR_LORA_4_5;
    beacon_pkt.invert_pol = false;
    beacon_pkt.preamble = 10;
    beacon_pkt.no_crc = true;
    beacon_pkt.no_header = true;
    beacon_pkt.size = 17;

    /* fixed bacon fields (little endian) */
    beacon_pkt.payload[0] = 0x0; /* RFU */
    beacon_pkt.payload[1] = 0x0; /* RFU */
    /* 2-5 : time (variable) */
    /* 6-7 : crc1 (variable) */

    /* calculate the latitude and longitude that must be publicly reported */
    field_latitude = (int32_t)((reference_coord.lat / 90.0) * (double)(1<<23));
    if (field_latitude > (int32_t)0x007FFFFF) {
        field_latitude = (int32_t)0x007FFFFF; /* +90 N is represented as 89.99999 N */
    } else if (field_latitude < (int32_t)0xFF800000) {
        field_latitude = (int32_t)0xFF800000;
    }
    field_longitude = 0x00FFFFFF & (int32_t)((reference_coord.lon / 180.0) * (double)(1<<23)); /* +180 = -180 = 0x800000 */

    /* optional beacon fields */
    beacon_pkt.payload[ 8] = field_info;
    beacon_pkt.payload[ 9] = 0xFF &  field_latitude;
    beacon_pkt.payload[10] = 0xFF & (field_latitude >>  8);
    beacon_pkt.payload[11] = 0xFF & (field_latitude >> 16);
    beacon_pkt.payload[12] = 0xFF &  field_longitude;
    beacon_pkt.payload[13] = 0xFF & (field_longitude >>  8);
    beacon_pkt.payload[14] = 0xFF & (field_longitude >> 16);

    /* CRC of the optional beacon fileds */
    field_crc2 = crc16((beacon_pkt.payload + 8), 7);
    beacon_pkt.payload[15] = 0xFF &  field_crc2;
    beacon_pkt.payload[16] = 0xFF & (field_crc2 >>  8);

    /* JIT queue initialization */
    jit_queue_init(&jit_queue);

    while (!exit_sig && !quit_sig) {

        /* auto-quit if the threshold is crossed */
        if ((autoquit_threshold > 0) && (autoquit_cnt >= autoquit_threshold)) {
            exit_sig = true;
            MSG("INFO: [down] the last %u PULL_DATA were not ACKed, exiting application\n", autoquit_threshold);
            break;
        }

        /* generate random token for request */
        token_h = (uint8_t)rand(); /* random token */
        token_l = (uint8_t)rand(); /* random token */
        buff_req[1] = token_h;
        buff_req[2] = token_l;

        /* send PULL request and record time */
        send(sock_down, (void *)buff_req, sizeof buff_req, 0);
        clock_gettime(CLOCK_MONOTONIC, &send_time);
        pthread_mutex_lock(&mx_meas_dw);
        meas_dw_pull_sent += 1;
        pthread_mutex_unlock(&mx_meas_dw);
        req_ack = false;
        autoquit_cnt++;

        /* listen to packets and process them until a new PULL request must be sent */
        recv_time = send_time;
        while ((int)difftimespec(recv_time, send_time) < keepalive_time) {

            /* try to receive a datagram */
            msg_len = recv(sock_down, (void *)buff_down, (sizeof buff_down)-1, 0);
            clock_gettime(CLOCK_MONOTONIC, &recv_time);

            /* Pre-allocate beacon slots in JiT queue, to check downlink collisions */
            beacon_loop = JIT_NUM_BEACON_IN_QUEUE - jit_queue.num_beacon;
            retry = 0;
            while (beacon_loop && (beacon_period != 0)) {
                pthread_mutex_lock(&mx_timeref);
                /* Wait for GPS to be ready before inserting beacons in JiT queue */
                if ((gps_ref_valid == true) && (xtal_correct_ok == true)) {

                    /* compute GPS time for next beacon to come    */
                    /*   LoRaWAN: T = k*beacon_period + TBeaconDelay */
                    /*            with TBeaconDelay = [0:50ms]       */
                    if (last_beacon_gps_time.tv_sec == 0) {
                        /* if no beacon has been queued, get next slot from current UTC time */
                        diff_beacon_time = time_reference_gps.utc.tv_sec % ((time_t)beacon_period);
                        next_beacon_gps_time.tv_sec = time_reference_gps.utc.tv_sec +
                                                        ((time_t)beacon_period - diff_beacon_time);
                    } else {
                        /* if there is already a beacon, take it as reference */
                        next_beacon_gps_time.tv_sec = last_beacon_gps_time.tv_sec + beacon_period;
                    }
                    /* now we can add a beacon_period to the reference to get next beacon GPS time */
                    next_beacon_gps_time.tv_sec += (retry * beacon_period);
                    next_beacon_gps_time.tv_nsec = 0;

                    MSG_DEBUG(DEBUG_BEACON, "GPS-now : %s", ctime(&time_reference_gps.utc.tv_sec));
                    MSG_DEBUG(DEBUG_BEACON, "GPS-last: %s", ctime(&last_beacon_gps_time.tv_sec));
                    MSG_DEBUG(DEBUG_BEACON, "GPS-next: %s", ctime(&next_beacon_gps_time.tv_sec));

                    /* convert UTC time to concentrator time, and set packet counter for JiT trigger */
                    lgw_utc2cnt(time_reference_gps, next_beacon_gps_time, &(beacon_pkt.count_us));
                    pthread_mutex_unlock(&mx_timeref);

                    /* apply frequency correction to beacon TX frequency */
                    pthread_mutex_lock(&mx_xcorr);
                    beacon_pkt.freq_hz = (uint32_t)(xtal_correct * (double)beacon_freq_hz);
                    pthread_mutex_unlock(&mx_xcorr);

                    /* load time in beacon payload */
                    beacon_pkt.payload[2] = 0xFF &  next_beacon_gps_time.tv_sec;
                    beacon_pkt.payload[3] = 0xFF & (next_beacon_gps_time.tv_sec >>  8);
                    beacon_pkt.payload[4] = 0xFF & (next_beacon_gps_time.tv_sec >> 16);
                    beacon_pkt.payload[5] = 0xFF & (next_beacon_gps_time.tv_sec >> 24);

                    /* calculate CRC */
                    field_crc1 = crc16(beacon_pkt.payload, 6); /* CRC for the first 6 bytes */
                    beacon_pkt.payload[6] = 0xFF & field_crc1;
                    beacon_pkt.payload[7] = 0xFF & (field_crc1 >> 8);

                    /* Insert beacon packet in JiT queue */
                    gettimeofday(&current_unix_time, NULL);
                    get_concentrator_time(&current_concentrator_time, current_unix_time);
                    jit_result = jit_enqueue(&jit_queue, &current_concentrator_time, &beacon_pkt, JIT_PKT_TYPE_BEACON);
                    if (jit_result == JIT_ERROR_OK) {
                        /* update stats */
                        pthread_mutex_lock(&mx_meas_dw);
                        meas_nb_beacon_queued += 1;
                        pthread_mutex_unlock(&mx_meas_dw);

                        /* One more beacon in the queue */
                        beacon_loop--;
                        retry = 0;
                        last_beacon_gps_time.tv_sec = next_beacon_gps_time.tv_sec; /* keep this beacon time as reference for next one to be programmed */

                        /* display beacon payload */
                        MSG("--- Beacon queued (count_us=%u) - payload: ---\n", beacon_pkt.count_us);
                        for (i=0; i<beacon_pkt.size; ++i) {
                            MSG("0x%02X", beacon_pkt.payload[i]);
                            if (i%8 == 7) {
                                MSG("\n");
                            } else {
                                MSG(" - ");
                            }
                        }
                        if (i%8 != 0) {
                            MSG("\n");
                        }
                        MSG("--- end of payload ---\n");
                    } else {
                        /* update stats */
                        pthread_mutex_lock(&mx_meas_dw);
                        if (jit_result != JIT_ERROR_COLLISION_BEACON) {
                            meas_nb_beacon_rejected += 1;
                        }
                        pthread_mutex_unlock(&mx_meas_dw);
                        /* In case previous enqueue failed, we retry one period later until it succeeds */
                        /* Note: In case the GPS has been unlocked for a while, there can be lots of retries */
                        /*       to be done from last beacon time to a new valid one */
                        retry++;
                        MSG_DEBUG(DEBUG_BEACON, "--> beacon queuing retry=%d\n", retry);
                    }
                } else {
                    pthread_mutex_unlock(&mx_timeref);
                    break;
                }
            }

            /* if no network message was received, got back to listening sock_down socket */
            if (msg_len == -1) {
                //MSG("WARNING: [down] recv returned %s\n", strerror(errno)); /* too verbose */
                continue;
            }

            /* if the datagram does not respect protocol, just ignore it */
            if ((msg_len < 4) || (buff_down[0] != PROTOCOL_VERSION) || ((buff_down[3] != PKT_PULL_RESP) && (buff_down[3] != PKT_PULL_ACK))) {
                MSG("WARNING: [down] ignoring invalid packet len=%d, protocol_version=%d, id=%d\n",
                        msg_len, buff_down[0], buff_down[3]);
                continue;
            }

            /* if the datagram is an ACK, check token */
            if (buff_down[3] == PKT_PULL_ACK) {
                if ((buff_down[1] == token_h) && (buff_down[2] == token_l)) {
                    if (req_ack) {
                        MSG("INFO: [down] duplicate ACK received :)\n");
                    } else { /* if that packet was not already acknowledged */
                        req_ack = true;
                        autoquit_cnt = 0;
                        pthread_mutex_lock(&mx_meas_dw);
                        meas_dw_ack_rcv += 1;
                        pthread_mutex_unlock(&mx_meas_dw);
                        MSG("INFO: [down] PULL_ACK received in %i ms\n", (int)(1000 * difftimespec(recv_time, send_time)));
                    }
                } else { /* out-of-sync token */
                    MSG("INFO: [down] received out-of-sync ACK\n");
                }
                continue;
            }

            /* the datagram is a PULL_RESP */
            buff_down[msg_len] = 0; /* add string terminator, just to be safe */
            MSG("INFO: [down] PULL_RESP received  - token[%d:%d] :)\n", buff_down[1], buff_down[2]); /* very verbose */
            printf("\nJSON down: %s\n", (char *)(buff_down + 4)); /* DEBUG: display JSON payload */

            /* initialize TX struct and try to parse JSON */
            memset(&txpkt, 0, sizeof txpkt);
            root_val = json_parse_string_with_comments((const char *)(buff_down + 4)); /* JSON offset */
            if (root_val == NULL) {
                MSG("WARNING: [down] invalid JSON, TX aborted\n");
                continue;
            }

            /* look for JSON sub-object 'txpk' */
            txpk_obj = json_object_get_object(json_value_get_object(root_val), "txpk");
            if (txpk_obj == NULL) {
                MSG("WARNING: [down] no \"txpk\" object in JSON, TX aborted\n");
                json_value_free(root_val);
                continue;
            }

            /* Parse "immediate" tag, or target timestamp, or UTC time to be converted by GPS (mandatory) */
            i = json_object_get_boolean(txpk_obj,"imme"); /* can be 1 if true, 0 if false, or -1 if not a JSON boolean */
            if (i == 1) {
                /* TX procedure: send immediately */
                sent_immediate = true;
                downlink_type = JIT_PKT_TYPE_DOWNLINK_CLASS_C;
                MSG("INFO: [down] a packet will be sent in \"immediate\" mode\n");
            } else {
                sent_immediate = false;
                val = json_object_get_value(txpk_obj,"tmst");
                if (val != NULL) {
                    /* TX procedure: send on timestamp value */
                    txpkt.count_us = (uint32_t)json_value_get_number(val);

                    /* Concentrator timestamp is given, we consider it is a Class A downlink */
                    downlink_type = JIT_PKT_TYPE_DOWNLINK_CLASS_A;
                } else {
                    /* TX procedure: send on UTC time (converted to timestamp value) */
                    str = json_object_get_string(txpk_obj, "time");
                    if (str == NULL) {
                        MSG("WARNING: [down] no mandatory \"txpk.tmst\" or \"txpk.time\" objects in JSON, TX aborted\n");
                        json_value_free(root_val);
                        continue;
                    }
                    if (gps_enabled == true) {
                        pthread_mutex_lock(&mx_timeref);
                        if (gps_ref_valid == true) {
                            local_ref = time_reference_gps;
                            pthread_mutex_unlock(&mx_timeref);
                        } else {
                            pthread_mutex_unlock(&mx_timeref);
                            MSG("WARNING: [down] no valid GPS time reference yet, impossible to send packet on specific UTC time, TX aborted\n");
                            json_value_free(root_val);

                            /* send acknoledge datagram to server */
                            send_tx_ack(buff_down[1], buff_down[2], JIT_ERROR_GPS_UNLOCKED);
                            continue;
                        }
                    } else {
                        MSG("WARNING: [down] GPS disabled, impossible to send packet on specific UTC time, TX aborted\n");
                        json_value_free(root_val);

                        /* send acknoledge datagram to server */
                        send_tx_ack(buff_down[1], buff_down[2], JIT_ERROR_GPS_UNLOCKED);
                        continue;
                    }

                    i = sscanf (str, "%4hd-%2hd-%2hdT%2hd:%2hd:%9lf", &x0, &x1, &x2, &x3, &x4, &x5);
                    if (i != 6 ) {
                        MSG("WARNING: [down] \"txpk.time\" must follow ISO 8601 format, TX aborted\n");
                        json_value_free(root_val);
                        continue;
                    }
                    x5 = modf(x5, &x6); /* x6 get the integer part of x5, x5 the fractional part */
                    utc_vector.tm_year = x0 - 1900; /* years since 1900 */
                    utc_vector.tm_mon = x1 - 1; /* months since January */
                    utc_vector.tm_mday = x2; /* day of the month 1-31 */
                    utc_vector.tm_hour = x3; /* hours since midnight */
                    utc_vector.tm_min = x4; /* minutes after the hour */
                    utc_vector.tm_sec = (int)x6;

                    utc_tx.tv_sec = mktime(&utc_vector) - 0;
                    utc_tx.tv_nsec = (long)(1e9 * x5);

                    /* transform UTC time to timestamp */
                    i = lgw_utc2cnt(local_ref, utc_tx, &(txpkt.count_us));
                    if (i != LGW_GPS_SUCCESS) {
                        MSG("WARNING: [down] could not convert UTC time to timestamp, TX aborted\n");
                        json_value_free(root_val);
                        continue;
                    } else {
                        MSG("INFO: [down] a packet will be sent on timestamp value %u (calculated from UTC time)\n", txpkt.count_us);
                    }

                    /* GPS timestamp is given, we consider it is a Class B downlink */
                    downlink_type = JIT_PKT_TYPE_DOWNLINK_CLASS_B;
                }
            }

            /* Parse "No CRC" flag (optional field) */
            val = json_object_get_value(txpk_obj,"ncrc");
            if (val != NULL) {
                txpkt.no_crc = (bool)json_value_get_boolean(val);
            }

            /* parse target frequency (mandatory) */
            val = json_object_get_value(txpk_obj,"freq");
            if (val == NULL) {
                MSG("WARNING: [down] no mandatory \"txpk.freq\" object in JSON, TX aborted\n");
                json_value_free(root_val);
                continue;
            }
            txpkt.freq_hz = (uint32_t)((double)(1.0e6) * json_value_get_number(val));

            /* parse RF chain used for TX (mandatory) */
            val = json_object_get_value(txpk_obj,"rfch");
            if (val == NULL) {
                MSG("WARNING: [down] no mandatory \"txpk.rfch\" object in JSON, TX aborted\n");
                json_value_free(root_val);
                continue;
            }
            txpkt.rf_chain = (uint8_t)json_value_get_number(val);

            /* parse TX power (optional field) */
            val = json_object_get_value(txpk_obj,"powe");
            if (val != NULL) {
                txpkt.rf_power = (int8_t)json_value_get_number(val) - antenna_gain;
            }

            /* Parse modulation (mandatory) */
            str = json_object_get_string(txpk_obj, "modu");
            if (str == NULL) {
                MSG("WARNING: [down] no mandatory \"txpk.modu\" object in JSON, TX aborted\n");
                json_value_free(root_val);
                continue;
            }
            if (strcmp(str, "LORA") == 0) {
                /* Lora modulation */
                txpkt.modulation = MOD_LORA;

                /* Parse Lora spreading-factor and modulation bandwidth (mandatory) */
                str = json_object_get_string(txpk_obj, "datr");
                if (str == NULL) {
                    MSG("WARNING: [down] no mandatory \"txpk.datr\" object in JSON, TX aborted\n");
                    json_value_free(root_val);
                    continue;
                }
                i = sscanf(str, "SF%2hdBW%3hd", &x0, &x1);
                if (i != 2) {
                    MSG("WARNING: [down] format error in \"txpk.datr\", TX aborted\n");
                    json_value_free(root_val);
                    continue;
                }
                switch (x0) {
                    case  7: txpkt.datarate = DR_LORA_SF7;  break;
                    case  8: txpkt.datarate = DR_LORA_SF8;  break;
                    case  9: txpkt.datarate = DR_LORA_SF9;  break;
                    case 10: txpkt.datarate = DR_LORA_SF10; break;
                    case 11: txpkt.datarate = DR_LORA_SF11; break;
                    case 12: txpkt.datarate = DR_LORA_SF12; break;
                    default:
                        MSG("WARNING: [down] format error in \"txpk.datr\", invalid SF, TX aborted\n");
                        json_value_free(root_val);
                        continue;
                }
                switch (x1) {
                    case 125: txpkt.bandwidth = BW_125KHZ; break;
                    case 250: txpkt.bandwidth = BW_250KHZ; break;
                    case 500: txpkt.bandwidth = BW_500KHZ; break;
                    default:
                        MSG("WARNING: [down] format error in \"txpk.datr\", invalid BW, TX aborted\n");
                        json_value_free(root_val);
                        continue;
                }

                /* Parse ECC coding rate (optional field) */
                str = json_object_get_string(txpk_obj, "codr");
                if (str == NULL) {
                    MSG("WARNING: [down] no mandatory \"txpk.codr\" object in json, TX aborted\n");
                    json_value_free(root_val);
                    continue;
                }
                if      (strcmp(str, "4/5") == 0) txpkt.coderate = CR_LORA_4_5;
                else if (strcmp(str, "4/6") == 0) txpkt.coderate = CR_LORA_4_6;
                else if (strcmp(str, "2/3") == 0) txpkt.coderate = CR_LORA_4_6;
                else if (strcmp(str, "4/7") == 0) txpkt.coderate = CR_LORA_4_7;
                else if (strcmp(str, "4/8") == 0) txpkt.coderate = CR_LORA_4_8;
                else if (strcmp(str, "1/2") == 0) txpkt.coderate = CR_LORA_4_8;
                else {
                    MSG("WARNING: [down] format error in \"txpk.codr\", TX aborted\n");
                    json_value_free(root_val);
                    continue;
                }

                /* Parse signal polarity switch (optional field) */
                val = json_object_get_value(txpk_obj,"ipol");
                if (val != NULL) {
                    txpkt.invert_pol = (bool)json_value_get_boolean(val);
                }

                /* parse Lora preamble length (optional field, optimum min value enforced) */
                val = json_object_get_value(txpk_obj,"prea");
                if (val != NULL) {
                    i = (int)json_value_get_number(val);
                    if (i >= MIN_LORA_PREAMB) {
                        txpkt.preamble = (uint16_t)i;
                    } else {
                        txpkt.preamble = (uint16_t)MIN_LORA_PREAMB;
                    }
                } else {
                    txpkt.preamble = (uint16_t)STD_LORA_PREAMB;
                }

            } else if (strcmp(str, "FSK") == 0) {
                /* FSK modulation */
                txpkt.modulation = MOD_FSK;

                /* parse FSK bitrate (mandatory) */
                val = json_object_get_value(txpk_obj,"datr");
                if (val == NULL) {
                    MSG("WARNING: [down] no mandatory \"txpk.datr\" object in JSON, TX aborted\n");
                    json_value_free(root_val);
                    continue;
                }
                txpkt.datarate = (uint32_t)(json_value_get_number(val));

                /* parse frequency deviation (mandatory) */
                val = json_object_get_value(txpk_obj,"fdev");
                if (val == NULL) {
                    MSG("WARNING: [down] no mandatory \"txpk.fdev\" object in JSON, TX aborted\n");
                    json_value_free(root_val);
                    continue;
                }
                txpkt.f_dev = (uint8_t)(json_value_get_number(val) / 1000.0); /* JSON value in Hz, txpkt.f_dev in kHz */

                /* parse FSK preamble length (optional field, optimum min value enforced) */
                val = json_object_get_value(txpk_obj,"prea");
                if (val != NULL) {
                    i = (int)json_value_get_number(val);
                    if (i >= MIN_FSK_PREAMB) {
                        txpkt.preamble = (uint16_t)i;
                    } else {
                        txpkt.preamble = (uint16_t)MIN_FSK_PREAMB;
                    }
                } else {
                    txpkt.preamble = (uint16_t)STD_FSK_PREAMB;
                }

            } else {
                MSG("WARNING: [down] invalid modulation in \"txpk.modu\", TX aborted\n");
                json_value_free(root_val);
                continue;
            }

            /* Parse payload length (mandatory) */
            val = json_object_get_value(txpk_obj,"size");
            if (val == NULL) {
                MSG("WARNING: [down] no mandatory \"txpk.size\" object in JSON, TX aborted\n");
                json_value_free(root_val);
                continue;
            }
            txpkt.size = (uint16_t)json_value_get_number(val);

            /* Parse payload data (mandatory) */
            str = json_object_get_string(txpk_obj, "data");
            if (str == NULL) {
                MSG("WARNING: [down] no mandatory \"txpk.data\" object in JSON, TX aborted\n");
                json_value_free(root_val);
                continue;
            }
            i = b64_to_bin(str, strlen(str), txpkt.payload, sizeof txpkt.payload);
            if (i != txpkt.size) {
                MSG("WARNING: [down] mismatch between .size and .data size once converter to binary\n");
            }

            /* free the JSON parse tree from memory */
            json_value_free(root_val);

            /* select TX mode */
            if (sent_immediate) {
                txpkt.tx_mode = IMMEDIATE;
            } else {
                txpkt.tx_mode = TIMESTAMPED;
            }

            /* record measurement data */
            pthread_mutex_lock(&mx_meas_dw);
            meas_dw_dgram_rcv += 1; /* count only datagrams with no JSON errors */
            meas_dw_network_byte += msg_len; /* meas_dw_network_byte */
            meas_dw_payload_byte += txpkt.size;
            pthread_mutex_unlock(&mx_meas_dw);

            /* check TX parameter before trying to queue packet */
            jit_result = JIT_ERROR_OK;
            if ((txpkt.freq_hz < tx_freq_min[txpkt.rf_chain]) || (txpkt.freq_hz > tx_freq_max[txpkt.rf_chain])) {
                jit_result = JIT_ERROR_TX_FREQ;
                MSG("ERROR: Packet REJECTED, unsupported frequency - %u (min:%u,max:%u)\n", txpkt.freq_hz, tx_freq_min[txpkt.rf_chain], tx_freq_max[txpkt.rf_chain]);
            }
            if (jit_result == JIT_ERROR_OK) {
                for (i=0; i<txlut.size; i++) {
                    if (txlut.lut[i].rf_power == txpkt.rf_power) {
                        /* this RF power is supported, we can continue */
                        break;
                    }
                }
                if (i == txlut.size) {
                    /* this RF power is not supported */
                    jit_result = JIT_ERROR_TX_POWER;
                    MSG("ERROR: Packet REJECTED, unsupported RF power for TX - %d\n", txpkt.rf_power);
                }
            }

            /* insert packet to be sent into JIT queue */
            if (jit_result == JIT_ERROR_OK) {
                gettimeofday(&current_unix_time, NULL);
                get_concentrator_time(&current_concentrator_time, current_unix_time);
                jit_result = jit_enqueue(&jit_queue, &current_concentrator_time, &txpkt, downlink_type);
                if (jit_result != JIT_ERROR_OK) {
                    printf("ERROR: Packet REJECTED (jit error=%d)\n", jit_result);
                }
                pthread_mutex_lock(&mx_meas_dw);
                meas_nb_tx_requested += 1;
                pthread_mutex_unlock(&mx_meas_dw);
            }

            /* Send acknoledge datagram to server */
            send_tx_ack(buff_down[1], buff_down[2], jit_result);
        }
    }
    MSG("\nINFO: End of downstream thread\n");
}

void print_tx_status(uint8_t tx_status) {
    switch (tx_status) {
        case TX_OFF:
            MSG("INFO: [jit] lgw_status returned TX_OFF\n");
            break;
        case TX_FREE:
            MSG("INFO: [jit] lgw_status returned TX_FREE\n");
            break;
        case TX_EMITTING:
            MSG("INFO: [jit] lgw_status returned TX_EMITTING\n");
            break;
        case TX_SCHEDULED:
            MSG("INFO: [jit] lgw_status returned TX_SCHEDULED\n");
            break;
        default:
            MSG("INFO: [jit] lgw_status returned UNKNOWN (%d)\n", tx_status);
            break;
    }
}


/* -------------------------------------------------------------------------- */
/* --- THREAD 3: CHECKING PACKETS TO BE SENT FROM JIT QUEUE AND SEND THEM --- */

void thread_jit(void) {
    int result = LGW_HAL_SUCCESS;
    struct lgw_pkt_tx_s pkt;
    int pkt_index = -1;
    struct timeval current_unix_time;
    struct timeval current_concentrator_time;
    enum jit_error_e jit_result;
    enum jit_pkt_type_e pkt_type;
    uint8_t tx_status;

    while (!exit_sig && !quit_sig) {
        wait_ms(10);

        /* transfer data and metadata to the concentrator, and schedule TX */
        gettimeofday(&current_unix_time, NULL);
        get_concentrator_time(&current_concentrator_time, current_unix_time);
        jit_result = jit_peek(&jit_queue, &current_concentrator_time, &pkt_index);
        if (jit_result == JIT_ERROR_OK) {
            if (pkt_index > -1) {
                jit_result = jit_dequeue(&jit_queue, pkt_index, &pkt, &pkt_type);
                if (jit_result == JIT_ERROR_OK) {
                    /* update beacon stats */
                    if (pkt_type == JIT_PKT_TYPE_BEACON) {
                        pthread_mutex_lock(&mx_meas_dw);
                        meas_nb_beacon_sent += 1;
                        pthread_mutex_unlock(&mx_meas_dw);
                    }

                    /* check if concentrator is free for sending new packet */
                    result = lgw_status(TX_STATUS, &tx_status);
                    if (result == LGW_HAL_ERROR) {
                        MSG("WARNING: [jit] lgw_status failed\n");
                    } else {
                        if (tx_status == TX_EMITTING) {
                            MSG("ERROR: concentrator is currently emitting\n");
                            print_tx_status(tx_status);
                            continue;
                        } else if (tx_status == TX_SCHEDULED) {
                            MSG("WARNING: a downlink was already scheduled, overwritting it...\n");
                            print_tx_status(tx_status);
                        } else {
                            /* Nothing to do */
                        }
                    }

                    /* send packet to concentrator */
                    pthread_mutex_lock(&mx_concent); /* may have to wait for a fetch to finish */
                    result = lgw_send(pkt);
                    pthread_mutex_unlock(&mx_concent); /* free concentrator ASAP */
                    if (result == LGW_HAL_ERROR) {
                        pthread_mutex_lock(&mx_meas_dw);
                        meas_nb_tx_fail += 1;
                        pthread_mutex_unlock(&mx_meas_dw);
                        MSG("WARNING: [jit] lgw_send failed\n");
                        continue;
                    } else {
                        pthread_mutex_lock(&mx_meas_dw);
                        meas_nb_tx_ok += 1;
                        pthread_mutex_unlock(&mx_meas_dw);
                        MSG_DEBUG(DEBUG_PKT_FWD, "lgw_send done: count_us=%u\n", pkt.count_us);
                    }
                } else {
                    MSG("ERROR: jit_dequeue failed with %d\n", jit_result);
                }
            }
        } else if (jit_result == JIT_ERROR_EMPTY) {
            /* Do nothing, it can happen */
        } else {
            MSG("ERROR: jit_peek failed with %d\n", jit_result);
        }
    }
}

/* -------------------------------------------------------------------------- */
/* --- THREAD 4: PARSE GPS MESSAGE AND KEEP GATEWAY IN SYNC ----------------- */

void thread_gps(void) {
    int i;

    /* serial variables */
    char serial_buff[128]; /* buffer to receive GPS data */
    ssize_t nb_char;

    /* variables for PPM pulse GPS synchronization */
    enum gps_msg latest_msg; /* keep track of latest NMEA message parsed */
    struct timespec utc_time; /* UTC time associated with PPS pulse */
    uint32_t trig_tstamp; /* concentrator timestamp associated with PPM pulse */

    /* position variable */
    struct coord_s coord;
    struct coord_s gpserr;

    /* initialize some variables before loop */
    memset(serial_buff, 0, sizeof serial_buff);

    while (!exit_sig && !quit_sig) {
        /* blocking canonical read on serial port */
        nb_char = read(gps_tty_fd, serial_buff, sizeof(serial_buff)-1);
        if (nb_char <= 0) {
            MSG("WARNING: [gps] read() returned value <= 0\n");
            continue;
        } else {
            serial_buff[nb_char] = 0; /* add null terminator, just to be sure */
        }

        /* parse the received NMEA */
        latest_msg = lgw_parse_nmea(serial_buff, sizeof(serial_buff));

        if (latest_msg == NMEA_RMC) { /* trigger sync only on RMC frames */

            /* get UTC time for synchronization */
            i = lgw_gps_get(&utc_time, NULL, NULL);
            if (i != LGW_GPS_SUCCESS) {
                MSG("WARNING: [gps] could not get UTC time from GPS\n");
                continue;
            }

            /* get timestamp captured on PPM pulse  */
            pthread_mutex_lock(&mx_concent);
            i = lgw_get_trigcnt(&trig_tstamp);
            pthread_mutex_unlock(&mx_concent);
            if (i != LGW_HAL_SUCCESS) {
                MSG("WARNING: [gps] failed to read concentrator timestamp\n");
                continue;
            }

            /* try to update time reference with the new UTC & timestamp */
            pthread_mutex_lock(&mx_timeref);
            i = lgw_gps_sync(&time_reference_gps, trig_tstamp, utc_time);
            pthread_mutex_unlock(&mx_timeref);
            if (i != LGW_GPS_SUCCESS) {
                MSG("WARNING: [gps] GPS out of sync, keeping previous time reference\n");
                continue;
            }

            /* update gateway coordinates */
            i = lgw_gps_get(NULL, &coord, &gpserr);
            pthread_mutex_lock(&mx_meas_gps);
            if (i == LGW_GPS_SUCCESS) {
                gps_coord_valid = true;
                meas_gps_coord = coord;
                meas_gps_err = gpserr;
                // TODO: report other GPS statistics (typ. signal quality & integrity)
            } else {
                gps_coord_valid = false;
            }
            pthread_mutex_unlock(&mx_meas_gps);
        }
    }
    MSG("\nINFO: End of GPS thread\n");
}

/* -------------------------------------------------------------------------- */
/* --- THREAD 5: CHECK TIME REFERENCE AND CALCULATE XTAL CORRECTION --------- */

void thread_valid(void) {
    /* GPS reference validation variables */
    long gps_ref_age = 0;
    bool ref_valid_local = false;
    double xtal_err_cpy;

    /* variables for XTAL correction averaging */
    unsigned init_cpt = 0;
    double init_acc = 0.0;
    double x;

    /* correction debug */
    // FILE * log_file = NULL;
    // time_t now_time;
    // char log_name[64];

    /* initialization */
    // time(&now_time);
    // strftime(log_name,sizeof log_name,"xtal_err_%Y%m%dT%H%M%SZ.csv",localtime(&now_time));
    // log_file = fopen(log_name, "w");
    // setbuf(log_file, NULL);
    // fprintf(log_file,"\"xtal_correct\",\"XERR_INIT_AVG %u XERR_FILT_COEF %u\"\n", XERR_INIT_AVG, XERR_FILT_COEF); // DEBUG

    /* main loop task */
    while (!exit_sig && !quit_sig) {
        wait_ms(1000);

        /* calculate when the time reference was last updated */
        pthread_mutex_lock(&mx_timeref);
        gps_ref_age = (long)difftime(time(NULL), time_reference_gps.systime);
        if ((gps_ref_age >= 0) && (gps_ref_age <= GPS_REF_MAX_AGE)) {
            /* time ref is ok, validate and  */
            gps_ref_valid = true;
            ref_valid_local = true;
            xtal_err_cpy = time_reference_gps.xtal_err;
        } else {
            /* time ref is too old, invalidate */
            gps_ref_valid = false;
            ref_valid_local = false;
        }
        pthread_mutex_unlock(&mx_timeref);

        /* manage XTAL correction */
        if (ref_valid_local == false) {
            /* couldn't sync, or sync too old -> invalidate XTAL correction */
            pthread_mutex_lock(&mx_xcorr);
            xtal_correct_ok = false;
            xtal_correct = 1.0;
            pthread_mutex_unlock(&mx_xcorr);
            init_cpt = 0;
            init_acc = 0.0;
        } else {
            if (init_cpt < XERR_INIT_AVG) {
                /* initial accumulation */
                init_acc += xtal_err_cpy;
                ++init_cpt;
            } else if (init_cpt == XERR_INIT_AVG) {
                /* initial average calculation */
                pthread_mutex_lock(&mx_xcorr);
                xtal_correct = (double)(XERR_INIT_AVG) / init_acc;
                xtal_correct_ok = true;
                pthread_mutex_unlock(&mx_xcorr);
                ++init_cpt;
                // fprintf(log_file,"%.18lf,\"average\"\n", xtal_correct); // DEBUG
            } else {
                /* tracking with low-pass filter */
                x = 1 / xtal_err_cpy;
                pthread_mutex_lock(&mx_xcorr);
                xtal_correct = xtal_correct - xtal_correct/XERR_FILT_COEF + x/XERR_FILT_COEF;
                pthread_mutex_unlock(&mx_xcorr);
                // fprintf(log_file,"%.18lf,\"track\"\n", xtal_correct); // DEBUG
            }
        }
        // printf("Time ref: %s, XTAL correct: %s (%.15lf)\n", ref_valid_local?"valid":"invalid", xtal_correct_ok?"valid":"invalid", xtal_correct); // DEBUG
    }
    MSG("\nINFO: End of validation thread\n");
}

/* --- EOF ------------------------------------------------------------------ */

#endif<|MERGE_RESOLUTION|>--- conflicted
+++ resolved
@@ -1149,11 +1149,9 @@
         exit(EXIT_FAILURE);
     }
 
-	pthread_attr_t attr;
-
-	pthread_attr_init(&attr);
-
-	// Set stack size
+    pthread_attr_t attr;
+    pthread_attr_init(&attr);
+    // Set stack size
     pthread_attr_setstacksize(&attr, CONFIG_LUA_RTOS_LUA_THREAD_STACK_SIZE * 2);
 
     /* spawn threads to manage upstream and downstream */
@@ -1162,32 +1160,19 @@
         MSG("ERROR: [main] impossible to create upstream thread\n");
         exit(EXIT_FAILURE);
     }
-<<<<<<< HEAD
-    pthread_setname_np(thrid_up, "lora_upstream");
-    i = pthread_create( &thrid_down, NULL, (void * (*)(void *))thread_down, NULL);
-=======
     i = pthread_create( &thrid_down, &attr, (void * (*)(void *))thread_down, NULL);
->>>>>>> 85444a2d
     if (i != 0) {
         MSG("ERROR: [main] impossible to create downstream thread\n");
         exit(EXIT_FAILURE);
     }
-<<<<<<< HEAD
     pthread_setname_np(thrid_down, "lora_downstream");
-    i = pthread_create( &thrid_jit, NULL, (void * (*)(void *))thread_jit, NULL);
-=======
     i = pthread_create( &thrid_jit, &attr, (void * (*)(void *))thread_jit, NULL);
->>>>>>> 85444a2d
     if (i != 0) {
         MSG("ERROR: [main] impossible to create JIT thread\n");
         exit(EXIT_FAILURE);
     }
-<<<<<<< HEAD
     pthread_setname_np(thrid_jit, "lora_jit");
-    i = pthread_create( &thrid_timersync, NULL, (void * (*)(void *))thread_timersync, NULL);
-=======
     i = pthread_create( &thrid_timersync, &attr, (void * (*)(void *))thread_timersync, NULL);
->>>>>>> 85444a2d
     if (i != 0) {
         MSG("ERROR: [main] impossible to create Timer Sync thread\n");
         exit(EXIT_FAILURE);
@@ -1202,7 +1187,7 @@
             exit(EXIT_FAILURE);
         }
         pthread_setname_np(thrid_gps, "lora_gps");
-        i = pthread_create( &thrid_valid, NULL, (void * (*)(void *))thread_valid, NULL);
+        i = pthread_create( &thrid_valid, &attr, (void * (*)(void *))thread_valid, NULL);
         if (i != 0) {
             MSG("ERROR: [main] impossible to create validation thread\n");
             exit(EXIT_FAILURE);
