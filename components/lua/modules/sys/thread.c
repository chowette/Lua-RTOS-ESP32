--- conflicted
+++ resolved
@@ -62,6 +62,7 @@
 #include <assert.h>
 #include <signal.h>
 #include <errno.h>
+
 #include <pthread.h>
 
 #include <drivers/uart.h>
@@ -71,16 +72,16 @@
 #include <esp_task_wdt.h>
 
 // Module errors
-#define LUA_THREAD_ERR_NOT_ENOUGH_MEMORY       (DRIVER_EXCEPTION_BASE(THREAD_DRIVER_ID) |  0)
-#define LUA_THREAD_ERR_NOT_ALLOWED             (DRIVER_EXCEPTION_BASE(THREAD_DRIVER_ID) |  1)
-#define LUA_THREAD_ERR_NON_EXISTENT            (DRIVER_EXCEPTION_BASE(THREAD_DRIVER_ID) |  2)
-#define LUA_THREAD_ERR_CANNOT_START            (DRIVER_EXCEPTION_BASE(THREAD_DRIVER_ID) |  3)
-#define LUA_THREAD_ERR_INVALID_STACK_SIZE      (DRIVER_EXCEPTION_BASE(THREAD_DRIVER_ID) |  4)
-#define LUA_THREAD_ERR_INVALID_PRIORITY        (DRIVER_EXCEPTION_BASE(THREAD_DRIVER_ID) |  5)
-#define LUA_THREAD_ERR_INVALID_CPU_AFFINITY    (DRIVER_EXCEPTION_BASE(THREAD_DRIVER_ID) |  6)
-#define LUA_THREAD_ERR_CANNOT_MONITOR_AS_TABLE (DRIVER_EXCEPTION_BASE(THREAD_DRIVER_ID) |  7)
-#define LUA_THREAD_ERR_INVALID_THREAD_ID       (DRIVER_EXCEPTION_BASE(THREAD_DRIVER_ID) |  8)
-#define LUA_THREAD_ERR_GET_TASKLIST            (DRIVER_EXCEPTION_BASE(THREAD_DRIVER_ID) |  9)
+#define LUA_THREAD_ERR_NOT_ENOUGH_MEMORY    	(DRIVER_EXCEPTION_BASE(THREAD_DRIVER_ID) |  0)
+#define LUA_THREAD_ERR_NOT_ALLOWED          	(DRIVER_EXCEPTION_BASE(THREAD_DRIVER_ID) |  1)
+#define LUA_THREAD_ERR_NON_EXISTENT         	(DRIVER_EXCEPTION_BASE(THREAD_DRIVER_ID) |  2)
+#define LUA_THREAD_ERR_CANNOT_START         	(DRIVER_EXCEPTION_BASE(THREAD_DRIVER_ID) |  3)
+#define LUA_THREAD_ERR_INVALID_STACK_SIZE   	(DRIVER_EXCEPTION_BASE(THREAD_DRIVER_ID) |  4)
+#define LUA_THREAD_ERR_INVALID_PRIORITY     	(DRIVER_EXCEPTION_BASE(THREAD_DRIVER_ID) |  5)
+#define LUA_THREAD_ERR_INVALID_CPU_AFFINITY 	(DRIVER_EXCEPTION_BASE(THREAD_DRIVER_ID) |  6)
+#define LUA_THREAD_ERR_CANNOT_MONITOR_AS_TABLE 	(DRIVER_EXCEPTION_BASE(THREAD_DRIVER_ID) |  7)
+#define LUA_THREAD_ERR_INVALID_THREAD_ID	    (DRIVER_EXCEPTION_BASE(THREAD_DRIVER_ID) |  8)
+#define LUA_THREAD_ERR_GET_TASKLIST	          (DRIVER_EXCEPTION_BASE(THREAD_DRIVER_ID) |  9)
 
 // Register driver and messages
 DRIVER_REGISTER_BEGIN(THREAD,thread,0,NULL,NULL);
@@ -756,21 +757,6 @@
 #include "modules.h"
 
 static const LUA_REG_TYPE thread[] = {
-<<<<<<< HEAD
-    { LSTRKEY( "status"       ),			LFUNCVAL( lthread_status        ) },
-    { LSTRKEY( "create"       ),			LFUNCVAL( lthread_create        ) },
-    { LSTRKEY( "createmutex"  ),			LFUNCVAL( lthread_create_mutex  ) },
-    { LSTRKEY( "start"        ),			LFUNCVAL( lthread_start         ) },
-    { LSTRKEY( "suspend"      ),			LFUNCVAL( lthread_suspend       ) },
-    { LSTRKEY( "resume"       ),			LFUNCVAL( lthread_resume        ) },
-    { LSTRKEY( "stop"         ),			LFUNCVAL( lthread_stop          ) },
-    { LSTRKEY( "list"         ),			LFUNCVAL( lthread_list          ) },
-    { LSTRKEY( "sleep"        ),			LFUNCVAL( lthread_sleep         ) },
-    { LSTRKEY( "sleepms"      ),			LFUNCVAL( lthread_sleepms       ) },
-    { LSTRKEY( "sleepus"      ),			LFUNCVAL( lthread_sleepus       ) },
-    { LSTRKEY( "usleep"       ),			LFUNCVAL( lthread_sleepus       ) },
-    { LSTRKEY( "feedwatchdog" ),			LFUNCVAL( lthread_feed_wdt      ) },
-=======
     { LSTRKEY( "status"      ),			LFUNCVAL( lthread_status        ) },
     { LSTRKEY( "create"      ),			LFUNCVAL( lthread_create        ) },
     { LSTRKEY( "self"        ),          LFUNCVAL( lthread_self          ) },
@@ -784,7 +770,7 @@
     { LSTRKEY( "sleepms"     ),			LFUNCVAL( lthread_sleepms       ) },
     { LSTRKEY( "sleepus"     ),			LFUNCVAL( lthread_sleepus       ) },
     { LSTRKEY( "usleep"      ),			LFUNCVAL( lthread_sleepus       ) },
->>>>>>> fa01a864
+    { LSTRKEY( "feedwatchdog" ),		LFUNCVAL( lthread_feed_wdt      ) },
 
     { LSTRKEY( "Lock"    		    ),	LINTVAL( PTHREAD_MUTEX_NORMAL    ) },
     { LSTRKEY( "RecursiveLock"      ),	LINTVAL( PTHREAD_MUTEX_RECURSIVE ) },
