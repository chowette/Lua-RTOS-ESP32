--- conflicted
+++ resolved
@@ -58,7 +58,6 @@
 #include <crypt.h>
 #include <sys/dirent.h>
 #include <errno.h>
-#include <time.h>
 #include <fcntl.h>
 #include <stdio.h>
 #include <stdlib.h>
@@ -67,7 +66,6 @@
 #include <vfs/vfs.h>
 #include <sys/driver.h>
 #include <sys/stat.h>
-#include <sys/times.h>
 #include <sys/syslog.h>
 #include <sys/status.h>
 #include <sys/console.h>
@@ -93,830 +91,821 @@
 extern int os_get_random(unsigned char *buf, size_t len);
 
 static int os_stdout(lua_State *L) {
-    int total = lua_gettop(L);
-    const char *path = NULL;
-
-    if (total == 1) {
-        path = luaL_checkstring(L, 1);
-    }
-
-    if (path) {
-        if (lua_stdout_file) {
-            fclose(lua_stdout_file);
-        }
-
-        lua_stdout_file = fopen(path,"a+");
-    } else {
-        if (lua_stdout_file) {
-            fclose(lua_stdout_file);
-            lua_stdout_file = NULL;
-        }
-    }
-    return 0;
+	int total = lua_gettop(L);
+	const char *path = NULL;
+
+	if (total == 1) {
+		path = luaL_checkstring(L, 1);
+	}
+
+	if (path) {
+		if (lua_stdout_file) {
+			fclose(lua_stdout_file);
+		}
+
+		lua_stdout_file = fopen(path,"a+");
+	} else {
+		if (lua_stdout_file) {
+			fclose(lua_stdout_file);
+			lua_stdout_file = NULL;
+		}
+	}
+	return 0;
 }
 
 static int os_shell(lua_State *L) { 
-    if (lua_gettop(L) == 1) {
-        luaL_checktype(L, 1, LUA_TBOOLEAN);
-
-        if (lua_toboolean( L, 1 )) {
-            status_set(STATUS_LUA_SHELL);
-        } else {
-            status_clear(STATUS_LUA_SHELL);
-        }
-
-        return 0;
-    } else {
-        lua_pushboolean(L, status_get(STATUS_LUA_SHELL));
-        return 1;
-    }
+	if (lua_gettop(L) == 1) {
+		luaL_checktype(L, 1, LUA_TBOOLEAN);
+
+		if (lua_toboolean( L, 1 )) {
+			status_set(STATUS_LUA_SHELL);
+		} else {
+			status_clear(STATUS_LUA_SHELL);
+		}
+
+		return 0;
+	} else {
+		lua_pushboolean(L, status_get(STATUS_LUA_SHELL));
+		return 1;
+	}
 }
 
 static int os_edit (lua_State *L) {
-    const char *path = luaL_checkstring(L, 1);
-
-    // Create file if does not exists
-    FILE *fp = fopen(path, "a");
-    if (!fp) {
-        return luaL_fileresult(L, 0, path);
-    }
-    fclose(fp);
-  
-    char* lua_argv[] = {(char *)"edit", (char *)path, NULL};
-    edit_main(2, lua_argv);
-    console_clear();
-    return 0;
+	const char *path = luaL_checkstring(L, 1);
+
+	// Create file if does not exists
+	FILE *fp = fopen(path, "a");
+	if (!fp) {
+		return luaL_fileresult(L, 0, path);
+	}
+	fclose(fp);
+
+	char* lua_argv[] = {(char *)"edit", (char *)path, NULL};
+	edit_main(2, lua_argv);
+	console_clear();
+	return 0;
 }
 
 static int os_sleep(lua_State *L) {
-    unsigned int secs = luaL_checkinteger(L, 1);
-
-    //luaL_deprecated(L, "os.sleep", "cpu.sleep");
-
-    cpu_sleep(  secs  );
-    return 0;
+	unsigned int seconds = luaL_checkinteger(L, 1);
+
+	//luaL_deprecated(L, "os.sleep", "cpu.sleep");
+
+	cpu_sleep(seconds);
+	return 0;
 }
 
 static int os_reset_reason(lua_State *L) {
-    //luaL_deprecated(L, "os.resetreason", "cpu.resetreason");
-
-    lua_pushinteger(L, cpu_reset_reason());
-    return 1;
+	//luaL_deprecated(L, "os.resetreason", "cpu.resetreason");
+
+	lua_pushinteger(L, cpu_reset_reason());
+	return 1;
 }
 
 static int os_loglevel(lua_State *L) {
-    if (lua_gettop(L) > 0) {
-        int total = lua_gettop(L);
-        int mask = 0;
-        int flag = 0;
-        int i;
-
-        for(i=1;i<=total;i++) {
-            flag = luaL_checkinteger(L, i);
-            if (((flag < 0) || (flag > 7)) && (flag != 0xff)) {
-                return luaL_error(L, "invalid flag");
-            }
-
-            if (flag == 0xff) {
-                mask |= LOG_UPTO(LOG_DEBUG);
-            } else {
-                mask |= LOG_UPTO(flag);
-            }
-        }
-
-        setlogmask(mask);
-
-        return 0;
-    } else {
-        int mask = getlogmask();
-        lua_pushinteger(L, mask);
-        return 1;
-    }
+	if (lua_gettop(L) > 0) {
+		int total = lua_gettop(L);
+		int mask = 0;
+		int flag = 0;
+		int i;
+
+		for(i=1;i<=total;i++) {
+			flag = luaL_checkinteger(L, i);
+			if (((flag < 0) || (flag > 7)) && (flag != 0xff)) {
+				return luaL_error(L, "invalid flag");
+			}
+
+			if (flag == 0xff) {
+				mask |= LOG_UPTO(LOG_DEBUG);
+			} else {
+				mask |= LOG_UPTO(flag);
+			}
+		}
+
+		setlogmask(mask);
+
+		return 0;
+	} else {
+		int mask = getlogmask();
+		lua_pushinteger(L, mask);
+		return 1;
+	}
 }
 
 static int more(const char *path, int stop) {
-    FILE *fp;
-    int rows = 0;
-    int cols = 0;
-    int c;
-    char ch;
-    int lines;
-
-    fp = fopen(path,"r");
-    if (!fp) {
-        return -1;
-    }
-
-    if (stop) {
-        console_size(&rows, &cols);
-        console_clear();
-
-        rows--;
-        lines = 0;
-    }
-
-    while((c = fgetc(fp)) != EOF) {
-        if ((c == '\n') && (stop)) {
-            lines++;
-            if (lines == rows) {
-                console_statusline(path,": any key for next page, q for exit");
-                ch = getchar();
-                if ((ch == 'q') || (ch == 'Q')) {
-                    console_clearstatusline();
-                    break;
-                }
-
-                lines = 0;
-                console_clear();
-            }
-        }
-
-        printf("%c",c);
-    }
-
-    fclose(fp);
-
-    return 0;
+	FILE *fp;
+	int rows = 0;
+	int cols = 0;
+	int c;
+	char ch;
+	int lines;
+
+	fp = fopen(path,"r");
+	if (!fp) {
+		return -1;
+	}
+
+	if (stop) {
+		console_size(&rows, &cols);
+		console_clear();
+
+		rows--;
+		lines = 0;
+	}
+
+	while((c = fgetc(fp)) != EOF) {
+		if ((c == '\n') && (stop)) {
+			lines++;
+			if (lines == rows) {
+				console_statusline(path,": any key for next page, q for exit");
+				ch = getchar();
+				if ((ch == 'q') || (ch == 'Q')) {
+					console_clearstatusline();
+					break;
+				}
+
+				lines = 0;
+				console_clear();
+			}
+		}
+
+		printf("%c",c);
+	}
+
+	fclose(fp);
+
+	return 0;
 }
 
 static int os_cat(lua_State *L) {
-    const char *path = luaL_checkstring(L, 1);
-    int res;
-
-    if ((res = more(path, 0)) < 0) {
-        return luaL_fileresult(L, 0, path);
-    }
-
-    return 0;
+	const char *path = luaL_checkstring(L, 1);
+	int res;
+	
+	if ((res = more(path, 0)) < 0) {
+		return luaL_fileresult(L, 0, path);
+	}
+
+	return 0;
 }
 
 static int os_more(lua_State *L) {
-    const char *path = luaL_checkstring(L, 1);
-    int res;
-
-    if ((res = more(path, 1)) < 0) {
-        return luaL_fileresult(L, 0, path);
-    }
-
-    return 0;
+	const char *path = luaL_checkstring(L, 1);
+	int res;
+	
+	if ((res = more(path, 1)) < 0) {
+		return luaL_fileresult(L, 0, path);
+	}
+
+	return 0;
 }
 
 static int os_dmesg(lua_State *L) {
-    int res;
-    const char *fname = NULL;
-
-    if (mount_is_mounted("fat")) {
-        if (mount_is_mounted("spiffs")) {
-            fname = "/sd/log/messages.log";
-        } else {
-            fname = "/log/messages.log";
-        }
-    }
-
-    if (fname == NULL) {
-        return luaL_error(L, "logging disabled on flash-only devices");
-    }
-
-    if ((res = more(fname, 1)) < 0) {
-        return luaL_fileresult(L, 0, fname);
-    }
-
-    return 0;
+	int res;
+	const char *fname = NULL;
+
+	if (mount_is_mounted("fat")) {
+		if (mount_is_mounted("spiffs")) {
+			fname = "/sd/log/messages.log";
+		} else {
+			fname = "/log/messages.log";
+		}
+	}
+
+	if (fname == NULL) {
+		return luaL_error(L, "logging disabled on flash-only devices");
+	}
+
+	if ((res = more(fname, 1)) < 0) {
+		return luaL_fileresult(L, 0, fname);
+	}
+
+	return 0;
 }
 
 static int os_cd (lua_State *L) {
-    const char *path = luaL_optstring(L, 1, "/");
-
-    if (chdir(path) < 0) {
-        return luaL_fileresult(L, 0, path);
-    }
-
-    return 0;
+	const char *path = luaL_optstring(L, 1, "/");
+
+	if (chdir(path) < 0) {
+		return luaL_fileresult(L, 0, path);
+	}
+
+	return 0;
 }
 
 static int os_pwd (lua_State *L) {
-    char path[PATH_MAX + 1];
-
-    if (getcwd(path, PATH_MAX)) {
-        lua_pushstring(L, path);
-        return 1;
-    } else {
-        return luaL_fileresult(L, 0, path);
-    }
+	char path[PATH_MAX + 1];
+	
+	if (getcwd(path, PATH_MAX)) {
+		lua_pushstring(L, path);
+		return 1;
+	} else {
+		return luaL_fileresult(L, 0, path);
+	}
 }
 
 static int os_mkdir (lua_State *L) {
-    const char *path = luaL_optstring(L, 1, NULL);
-    char cpath[PATH_MAX + 1];
-
-    // If path is not present get the current directory as path
-    if (!path) {
-        if (!getcwd(cpath, PATH_MAX)) {
-            return luaL_fileresult(L, 0, cpath);
-        }
-
-        path = cpath;
-    }
-
-    return luaL_fileresult(L, mkdir(path, 0) == 0, path);
+	const char *path = luaL_optstring(L, 1, NULL);
+	char cpath[PATH_MAX + 1];
+	
+	// If path is not present get the current directory as path
+	if (!path) {
+		if (!getcwd(cpath, PATH_MAX)) {
+			return luaL_fileresult(L, 0, cpath);
+		}
+		
+		path = cpath;
+	}
+	
+	return luaL_fileresult(L, mkdir(path, 0) == 0, path);
 }
 
 inline int fnmatch(/*const*/ char *pattern, const char *string, int flags) {
-    int i=0;
-    int si=strlen(string)-1;
-    int pi=strlen(pattern)-1;
-
-    (void) flags;
-
-    // the following does support just one asterisk
-    while (string[i]!=0 && pattern[i]!=0 && pattern[i]!='*' && string[i]==pattern[i]) {
-        i++;
-    }
-    if (pattern[i]=='*' || (string[i]==0 && pattern[i]==0))
-    {
-        if (pattern[i+1]!=0) {
-            //need to check strlen(pattern)-i chars from the back...
-            while (string[si]!=0 && pattern[pi]!=0 && string[si]==pattern[pi] && pi>i) {
-                si--; pi--;
-            }
-            if (pi==i) {
-                return 0;
-            }
-        }
-        else {
-            return 0;
-        }
-    }
-
-    // the following does support just exactly two asterisk:
-    // one at the very start plus one at the very end
-    pi=strlen(pattern)-1;
-    if (pattern[0]=='*' && pattern[pi]=='*') {
-        // yes we could copy the pattern each time instead of this hack...
-        pattern[pi]=0;
-        pattern++;
-        const char* result = strstr(string, pattern);
-        pattern--;
-        pattern[pi]='*';
-        if (NULL!=result) {
-            return 0;
-        }
-    }
-
-    return 1;
+	int i=0;
+	int si=strlen(string)-1;
+	int pi=strlen(pattern)-1;
+
+	(void) flags;
+
+	// the following does support just one asterisk
+	while (string[i]!=0 && pattern[i]!=0 && pattern[i]!='*' && string[i]==pattern[i]) {
+		i++;
+	}
+	if (pattern[i]=='*' || (string[i]==0 && pattern[i]==0))
+	{
+		if (pattern[i+1]!=0) {					
+			//need to check strlen(pattern)-i chars from the back...
+			while (string[si]!=0 && pattern[pi]!=0 && string[si]==pattern[pi] && pi>i) {
+				si--; pi--;
+			}
+			if (pi==i) {
+				return 0;
+			}
+		}
+		else {
+			return 0;
+		}
+	}
+
+	// the following does support just exactly two asterisk:
+	// one at the very start plus one at the very end
+	pi=strlen(pattern)-1;
+	if (pattern[0]=='*' && pattern[pi]=='*') {
+		// yes we could copy the pattern each time instead of this hack...
+		pattern[pi]=0;
+		pattern++;
+		const char* result = strstr(string, pattern);
+		pattern--;
+		pattern[pi]='*';
+		if (NULL!=result) {
+			return 0;
+		}
+	}
+
+	return 1;
 }
 
 static int os_ls (lua_State *L) {
-    const char *path = luaL_optstring(L, 1, NULL);
-    char *filename = NULL;
-    DIR *dir = NULL;
-    struct dirent *ent;
-    char type;
-    char size[9];
-    char cpath[PATH_MAX];
-    char tpath[PATH_MAX];
-    char tbuffer[250];
-    struct stat sb;
-    struct tm *tm_info;
-
-    if (path) {
-        dir = opendir(path);
-        if (!dir) {
-            //search back to the last dir name
-            filename = (char*)path + strlen(path) - 1;
-            while (filename > path && *filename!=0 && *filename!='/') {
-                filename--;
-            }
-            //string given is not a valid path
-            //so try to find a matching file
-            if (*filename == '/') {
-                *filename = 0; //will cut off the filename from the path
-                filename++;
-                if(strlen(path)==0) {
-                    path = "/";
-                }
-            }
-            //try to find a matching file
-            //in the current folder
-            if (filename==path) {
-                filename = (char*)path;
-                path = NULL;
-            }
-        }
-        else {
-            closedir(dir);
-        }
-    }
-
-    // If path is not present (at all or any more) get the current directory as path
-    if (!path) {
-        if (!getcwd(cpath, PATH_MAX)) {
-            return luaL_fileresult(L, 0, cpath);
-        }
-
-        path = cpath;
-    }
-
-    // Open directory
-    dir = opendir(path);
-    if (!dir) {
-        return luaL_fileresult(L, 0, path);
-    }
-
-    //tty_lock();
-
-    // Read entries
-    while ((ent = readdir(dir)) != NULL) {
-        strcpy(tpath, path);
-        strcat(tpath,"/");
-        strcat(tpath,ent->d_name);
-        tbuffer[0] = '\0';
-
-        if (strcmp((const char *)mount_device(tpath),"fat") == 0) {
-            if (stat(tpath, &sb) == 0) {
-                tm_info = localtime(&sb.st_atime);
-                strftime(tbuffer, 250, "%c", tm_info);
-            }
-        }
-
-        type = 'd';
-        if (ent->d_type == DT_REG) {
-            type = 'f';
-            snprintf(size, sizeof(size),"%8d", ent->d_fsize);
-        //} else if (ent->d_type == DT_LNK) {
-        //  type = 'l';
-        //  snprintf(size, sizeof(size),"%8d", ent->d_fsize);
-        } else {
-            strcpy(size, "       -");
-        }
-
-        if (filename==NULL || 0==strcmp(filename, ent->d_name) || 0==fnmatch(filename, ent->d_name, 0)) { //our implementation above does support only a subset
-            printf("%c\t%s\t%s\t%s\n", type, size, tbuffer, ent->d_name);
-        }
-    }
-
-    //tty_unlock();
-
-    closedir(dir);
-
-    return 0;
+	const char *path = luaL_optstring(L, 1, NULL);
+	char *filename = NULL;
+	DIR *dir = NULL;
+	struct dirent *ent;
+	char type;
+	char size[9];
+	char cpath[PATH_MAX];
+	char tpath[PATH_MAX];
+	char tbuffer[250];
+	struct stat sb;
+	struct tm *tm_info;
+
+	if (path) {
+		dir = opendir(path);
+		if (!dir) {
+			//search back to the last dir name
+			filename = (char*)path + strlen(path) - 1;
+			while (filename > path && *filename!=0 && *filename!='/') {
+				filename--;
+			}
+			//string given is not a valid path
+			//so try to find a matching file
+			if (*filename == '/') {
+				*filename = 0; //will cut off the filename from the path
+				filename++;
+				if(strlen(path)==0) {
+					path = "/";
+				}
+			}
+			//try to find a matching file
+			//in the current folder
+			if (filename==path) {
+				filename = (char*)path;
+				path = NULL;
+			}
+		}
+		else {
+			closedir(dir);
+		}
+	}
+
+	// If path is not present (at all or any more) get the current directory as path
+	if (!path) {
+		if (!getcwd(cpath, PATH_MAX)) {
+			return luaL_fileresult(L, 0, cpath);
+		}
+		
+		path = cpath;
+	}
+
+	// Open directory
+	dir = opendir(path);
+	if (!dir) {
+		return luaL_fileresult(L, 0, path);
+	}
+
+	//tty_lock();
+	
+	// Read entries
+	while ((ent = readdir(dir)) != NULL) {
+		strcpy(tpath, path);
+		strcat(tpath,"/");
+		strcat(tpath,ent->d_name);
+		tbuffer[0] = '\0';
+
+		if (strcmp((const char *)mount_device(tpath),"fat") == 0) {
+			if (stat(tpath, &sb) == 0) {
+				tm_info = localtime(&sb.st_atime);
+				strftime(tbuffer, 250, "%c", tm_info);
+			}
+		}
+
+		type = 'd';
+		if (ent->d_type == DT_REG) {
+			type = 'f';
+			snprintf(size, sizeof(size),"%8d", ent->d_fsize);
+		//} else if (ent->d_type == DT_LNK) {
+		//	type = 'l';
+		//	snprintf(size, sizeof(size),"%8d", ent->d_fsize);
+		} else {
+			strcpy(size, "       -");
+		}
+
+		if (filename==NULL || 0==strcmp(filename, ent->d_name) || 0==fnmatch(filename, ent->d_name, 0)) { //our implementation above does support only a subset
+			printf("%c\t%s\t%s\t%s\n", type, size, tbuffer, ent->d_name);
+		}
+	}
+
+	//tty_unlock();
+	
+	closedir(dir);
+
+	return 0;
 }
  
 static int os_clear (lua_State *L) {
-    console_clear();
-
-    return 0;
+	console_clear();
+	
+	return 0;
 }
 
 static int os_version(lua_State *L) {
-    lua_pushstring(L, "Lua RTOS");
-    lua_pushstring(L, LUA_OS_VER);
-    lua_pushinteger(L, BUILD_TIME);
-    lua_pushstring(L, BUILD_COMMIT);
-
-    return 4;
+	lua_pushstring(L, "Lua RTOS");
+	lua_pushstring(L, LUA_OS_VER);
+	lua_pushinteger(L, BUILD_TIME);
+	lua_pushstring(L, BUILD_COMMIT);
+	
+	return 4;
 }
 
 static int os_cpu(lua_State *L) {
-    int revision;
-
-    char model[18];
-    char cpuInfo[26];
-
-    //luaL_deprecated(L, "os.cpu", "cpu.model");
-
-    cpu_model(model, sizeof(model));
-    revision = cpu_revision();
-    if (revision) {
-        snprintf(cpuInfo, sizeof(cpuInfo), "%s rev A%d", model, cpu_revision());
-    } else {
-        snprintf(cpuInfo, sizeof(cpuInfo), "%s", model);
-    }
-
-    lua_pushstring(L, cpuInfo);
-
-    return 1;
+	int revision;
+	
+	char model[18];
+	char cpuInfo[26];
+	
+	//luaL_deprecated(L, "os.cpu", "cpu.model");
+
+	cpu_model(model, sizeof(model));
+	revision = cpu_revision();
+	if (revision) {
+		snprintf(cpuInfo, sizeof(cpuInfo), "%s rev A%d", model, cpu_revision());
+	} else {
+		snprintf(cpuInfo, sizeof(cpuInfo), "%s", model);
+	}
+	
+	lua_pushstring(L, cpuInfo);
+	
+	return 1;
 }
 
 static int os_board(lua_State *L) {
-    lua_pushstring(L, LUA_RTOS_BOARD);
-    lua_pushstring(L, CONFIG_LUA_RTOS_BOARD_SUBTYPE);
-    lua_pushstring(L, CONFIG_LUA_RTOS_BOARD_BRAND);
-    return 3;
+	lua_pushstring(L, LUA_RTOS_BOARD);
+	lua_pushstring(L, CONFIG_LUA_RTOS_BOARD_SUBTYPE);
+	lua_pushstring(L, CONFIG_LUA_RTOS_BOARD_BRAND);
+	return 3;
 }
 
 static int os_logcons(lua_State *L) { 
-    if (lua_gettop(L) == 1) {
-        int mask = LOG_NDELAY;
-
-        luaL_checktype(L, 1, LUA_TBOOLEAN);
-        int cons = lua_toboolean( L, 1 );
-
-        if (cons) {
-            mask = mask | LOG_CONS;
-        }
-
-        closelog();
-        openlog(__progname, mask , LOG_LOCAL1);
-
-        return 0;
-    } else {
-        int mask = getlogstat();
-        lua_pushboolean(L, mask & LOG_CONS);
-        return 1;
-    }
+	if (lua_gettop(L) == 1) {
+		int mask = LOG_NDELAY;
+
+		luaL_checktype(L, 1, LUA_TBOOLEAN);
+		int cons = lua_toboolean( L, 1 );
+
+		if (cons) {
+			mask = mask | LOG_CONS;
+		}
+
+		closelog();
+		openlog(__progname, mask , LOG_LOCAL1);
+
+		return 0;
+	} else {
+		int mask = getlogstat();
+		lua_pushboolean(L, mask & LOG_CONS);
+		return 1;
+	}
 }
 
 static int os_stats(lua_State *L) {
-    const char *stat = luaL_optstring(L, 1, NULL);
-
-    // Do a garbage collection
-    lua_lock(L);
-    luaC_fullgc(L, 0);
-    lua_unlock(L);
-
-    if (stat && strcmp(stat,"mem") == 0) {
-        lua_pushinteger(L, xPortGetFreeHeapSize());
-        return 1;
-    } else {
-        printf("Free mem: %d\n",xPortGetFreeHeapSize());
-        printf("Free mem min: %d\n",xPortGetMinimumEverFreeHeapSize());
-    }
-
-    return 0;
+	const char *stat = luaL_optstring(L, 1, NULL);
+
+	// Do a garbage collection
+	lua_lock(L);
+	luaC_fullgc(L, 0);
+	lua_unlock(L);
+	
+	if (stat && strcmp(stat,"mem") == 0) {
+		lua_pushinteger(L, xPortGetFreeHeapSize());
+		return 1;
+	} else {
+		printf("Free mem: %d\n",xPortGetFreeHeapSize());
+		printf("Free mem min: %d\n",xPortGetMinimumEverFreeHeapSize());
+	}
+
+	return 0;
 }
 
 static int os_format(lua_State *L) {
-    const char *device = luaL_checkstring(L, 1);
-    char response = ' ';
-
-    // This if check is for future use, to determine drive number
-    if (strcmp(device,"spiffs") == 0) {
+	const char *device = luaL_checkstring(L, 1);
+	char response = ' ';
+
+	// This if check is for future use, to determine drive number
+	if (strcmp(device,"spiffs") == 0) {
 #if !CONFIG_LUA_RTOS_USE_SPIFFS
-        return luaL_error(L, "device %s not exists for format", device);
+		return luaL_error(L, "device %s not exists for format", device);
 #endif
-    } else if (strcmp(device,"fat") == 0) {
+	} else if (strcmp(device,"fat") == 0) {
 #if !(CONFIG_SD_CARD_MMC || CONFIG_SD_CARD_SPI)
-        return luaL_error(L, "device %s not exists for format", device);
+		return luaL_error(L, "device %s not exists for format", device);
 #endif
-    } else {
-        return luaL_error(L, "device %s not exists for format", device);
-    }
-
-    if (!mount_is_mounted(device)) {
-         return luaL_error(L, "device %s is not mounted", device);
-    }
-
-    // Confirmation
-    while ((response != 'y') && (response != 'Y') && (response != 'n') && (response != 'N')) {
-        printf("\r");
-        console_erase_l();
-        printf("All data in %s will be deleted. Continue? [y/n]: ", device);
-        response = fgetc(stdin);
-    }
-
-    printf("\n");
-
-    if ((response == 'y') || (response == 'Y')) {
-        printf("Formatting...\r\n");
-
-        if (strcmp(device,"spiffs") == 0) {
+	} else {
+		return luaL_error(L, "device %s not exists for format", device);
+	}
+	
+	if (!mount_is_mounted(device)) {
+		 return luaL_error(L, "device %s is not mounted", device);
+	}
+	
+	// Confirmation
+	while ((response != 'y') && (response != 'Y') && (response != 'n') && (response != 'N')) {
+		printf("\r");
+		console_erase_l();
+		printf("All data in %s will be deleted. Continue? [y/n]: ", device);
+		response = fgetc(stdin);
+	}
+	
+	printf("\n");
+	
+	if ((response == 'y') || (response == 'Y')) {
+		printf("Formatting...\r\n");
+
+		if (strcmp(device,"spiffs") == 0) {
 #if CONFIG_LUA_RTOS_USE_SPIFFS
-            vfs_spiffs_format();
+			vfs_spiffs_format();
 #endif
-        } else if (strcmp(device,"fat") == 0) {
+		} else if (strcmp(device,"fat") == 0) {
 #if CONFIG_SD_CARD_MMC || CONFIG_SD_CARD_SPI
-             vfs_fat_format();
+			 vfs_fat_format();
 #endif
-        }
-    } else {
-        printf("Format cancelled\n");
-    }
-
-    return 0;
+		}
+	} else {
+		printf("Format cancelled\n");
+	}
+
+	return 0;
 }
 
 static int os_lua_running(lua_State *L) { 
-    lua_pushboolean(L, status_get(STATUS_LUA_RUNNING));
-
-    return 1;
+	lua_pushboolean(L, status_get(STATUS_LUA_RUNNING));
+
+	return 1;
 }
 
 static int os_lua_interpreter(lua_State *L) { 
-    lua_pushboolean(L, status_get(STATUS_LUA_INTERPRETER));
-
-    return 1;
+	lua_pushboolean(L, status_get(STATUS_LUA_INTERPRETER));
+
+	return 1;
 }
 
 static int os_history(lua_State *L) { 
-    if (lua_gettop(L) == 1) {
-        luaL_checktype(L, 1, LUA_TBOOLEAN);
-
-        if (lua_toboolean( L, 1 )) {
-            status_set(STATUS_LUA_HISTORY);
-        } else {
-            status_clear(STATUS_LUA_HISTORY);
-            linenoiseHistoryClear();
-        }
-
-        return 0;
-    } else {
-        lua_pushboolean(L, status_get(STATUS_LUA_HISTORY));
-        return 1;
-    }
+	if (lua_gettop(L) == 1) {
+		luaL_checktype(L, 1, LUA_TBOOLEAN);
+
+		if (lua_toboolean( L, 1 )) {
+			status_set(STATUS_LUA_HISTORY);
+		} else {
+			status_clear(STATUS_LUA_HISTORY);
+			linenoiseHistoryClear();
+		}
+
+		return 0;
+	} else {
+		lua_pushboolean(L, status_get(STATUS_LUA_HISTORY));
+		return 1;
+	}
 }
 
 static int os_cp(lua_State *L) {
-    const char *src = luaL_optstring(L, 1, NULL);
-    const char *dst = luaL_optstring(L, 2, NULL);
-    FILE *fsrc, *fdst;
-    char c;
-    int res1, res2;
-    struct stat sb;
-
-    //make sure not to damage files if src file is dst file
-    //currently only works on fat...
-    if (strcmp((const char *)mount_device(src),"fat") == 0 ||
-        strcmp((const char *)mount_device(dst),"fat") == 0) {
-        dev_t src_dev;
-        ino_t src_ino;
-
-        if (stat(src, &sb) != 0) {
-            return luaL_fileresult(L, 0, src);
-        }
-        src_dev = sb.st_dev;
-        src_ino = sb.st_ino;
-
-        if (stat(dst, &sb) == 0) {
-            if (sb.st_dev == src_dev && sb.st_ino == src_ino) {
-                //if src file is dst file just exit successful
-                lua_pushboolean(L, 1);
-                return 1;
-            }
-        }
-    }
-
-    fsrc = fopen(src,"r");
-    if (!fsrc) {
-        return luaL_fileresult(L, 0, src);
-    }
-
-    fdst = fopen(dst,"w");
-    if (!fdst) {
-        fclose(fsrc);
-        return luaL_fileresult(L, 0, dst);
-    }
-
-    c = fgetc(fsrc);
-    while (!feof(fsrc)) {
-        fputc(c, fdst);
-        c = fgetc(fsrc);
-    }
-
-    res1 = fclose(fsrc);
-    res2 = fclose(fdst);
-
-    if (res1 != 0) {
-        return luaL_fileresult(L, 0, src);
-    }
-
-    if (res2 != 0) {
-        return luaL_fileresult(L, 0, dst);
-    }
-
-    lua_pushboolean(L, 1);
-    return 1;
+	const char *src = luaL_optstring(L, 1, NULL);
+	const char *dst = luaL_optstring(L, 2, NULL);
+	FILE *fsrc, *fdst;
+	char c;
+	int res1, res2;
+	struct stat sb;
+
+	//make sure not to damage files if src file is dst file
+	//currently only works on fat...
+	if (strcmp((const char *)mount_device(src),"fat") == 0 || 
+	    strcmp((const char *)mount_device(dst),"fat") == 0) {
+		dev_t src_dev;
+		ino_t src_ino;
+
+		if (stat(src, &sb) != 0) {
+			return luaL_fileresult(L, 0, src);
+		}
+		src_dev = sb.st_dev;
+		src_ino = sb.st_ino;
+
+		if (stat(dst, &sb) == 0) {
+			if (sb.st_dev == src_dev && sb.st_ino == src_ino) {
+				//if src file is dst file just exit successful
+				lua_pushboolean(L, 1);
+				return 1;
+			}
+		}
+	}
+
+	fsrc = fopen(src,"r");
+	if (!fsrc) {
+		return luaL_fileresult(L, 0, src);
+	}
+
+	fdst = fopen(dst,"w");
+	if (!fdst) {
+		fclose(fsrc);
+		return luaL_fileresult(L, 0, dst);
+	}
+	
+	c = fgetc(fsrc);
+	while (!feof(fsrc)) {
+		fputc(c, fdst);
+		c = fgetc(fsrc);
+	}
+	
+	res1 = fclose(fsrc);
+	res2 = fclose(fdst);
+	
+	if (res1 != 0) {
+		return luaL_fileresult(L, 0, src);
+	}
+
+	if (res2 != 0) {
+		return luaL_fileresult(L, 0, dst);
+	}
+	
+	lua_pushboolean(L, 1);
+	return 1;
 }
 
 static int os_run (lua_State *L) {
-    const char *argCode = luaL_optstring(L, 1, "");
-    unsigned int i;
-    int done;
-    int status;
-    int from_uart = 0;
-
-    char *code = NULL;
-    int code_size = 0;
-
-    char *cchunk;
-    char chunk_size;
-
-    if (*argCode) {
-        code = (char *)argCode;
-        lua_pop(L, 1);
-
-
-        goto skip;
-    }
-
-    from_uart = 1;
-    code = (char *)calloc(1,1024);
-    if (!code) {
-        luaL_error(L, "not enough memory");
-    }
-
-    lua_pop(L, 1);
-
-    // Lock tty, avoid other threads to write to console
-    uart_ll_lock(CONSOLE_UART);
-    uart_ll_set_raw(1);
-
-    // Clear received buffer
-    uart_consume(CONSOLE_UART);
-
-    // Send 'C' for start
-    uart_write(CONSOLE_UART, 'C');
-    uart_write(CONSOLE_UART, '\n');
-
-    done = 0;
-
-    for(;;) {
-        // Wait for chunk size
-        if (!uart_read(CONSOLE_UART, &chunk_size, 2000)) {
-            break;
-        }
-
-        // More chunks?
-        if (chunk_size == 0) {
-            done = 1;
-            break;
-        }
-
-        code = realloc(code, code_size + chunk_size + 1);
-        if (!code) {
-            free(code);
-            uart_ll_set_raw(0);
-            uart_ll_unlock(CONSOLE_UART);
-            luaL_error(L, "not enough memory");
-        }
-
-        // Read chunk
-        cchunk = code + code_size;
-        for(i=0; i < chunk_size; i++) {
-            if (!uart_read(CONSOLE_UART, cchunk++, 2000)) {
-                break;
-            }
-        }
-
-        *cchunk = 0x00;
-
-        code_size = code_size + chunk_size;
-
-        // Send 'C' for start
-        uart_write(CONSOLE_UART, 'C');
-        uart_write(CONSOLE_UART, '\n');
-    }
-
-    if (!done) {
-        // Unlock tty, permit other threads to write to console
-        uart_ll_set_raw(0);
-        uart_ll_unlock(CONSOLE_UART);
-
-        free(code);
-
-        return luaL_error(L, "timeout");
-    }
-
-    uart_ll_set_raw(0);
-    uart_ll_unlock(CONSOLE_UART);
+	const char *argCode = luaL_optstring(L, 1, "");
+	unsigned int i;
+	int done;
+	int status;
+	int from_uart = 0;
+
+	char *code = NULL;
+	int code_size = 0;
+	
+	char *cchunk;
+	char chunk_size;
+
+	if (*argCode) {
+		code = (char *)argCode;
+		lua_pop(L, 1);
+
+		
+		goto skip;
+	}
+	
+	from_uart = 1;
+	code = (char *)calloc(1,1024);
+	if (!code) {
+		luaL_error(L, "not enough memory");
+	}
+
+	lua_pop(L, 1);
+
+	// Lock tty, avoid other threads to write to console
+	uart_ll_lock(CONSOLE_UART);
+	uart_ll_set_raw(1);
+
+	// Clear received buffer
+	uart_consume(CONSOLE_UART);
+
+	// Send 'C' for start
+	uart_write(CONSOLE_UART, 'C');
+	uart_write(CONSOLE_UART, '\n');
+
+	done = 0;
+
+	for(;;) {
+		// Wait for chunk size
+		if (!uart_read(CONSOLE_UART, &chunk_size, 2000)) {
+			break;
+		}
+
+		// More chunks?
+		if (chunk_size == 0) {
+			done = 1;
+			break;
+		}
+		
+		code = realloc(code, code_size + chunk_size + 1);
+		if (!code) {
+			free(code);
+			uart_ll_set_raw(0);
+			uart_ll_unlock(CONSOLE_UART);
+			luaL_error(L, "not enough memory");
+		}
+
+		// Read chunk
+		cchunk = code + code_size;
+		for(i=0; i < chunk_size; i++) {
+			if (!uart_read(CONSOLE_UART, cchunk++, 2000)) {
+				break;
+			}
+		}
+		
+		*cchunk = 0x00;
+		
+		code_size = code_size + chunk_size;
+
+		// Send 'C' for start
+		uart_write(CONSOLE_UART, 'C');
+		uart_write(CONSOLE_UART, '\n');
+	}
+		
+	if (!done) {
+		// Unlock tty, permit other threads to write to console
+		uart_ll_set_raw(0);
+		uart_ll_unlock(CONSOLE_UART);
+
+		free(code);
+
+		return luaL_error(L, "timeout");
+	}
+		
+	uart_ll_set_raw(0);
+	uart_ll_unlock(CONSOLE_UART);
 
 skip:
-    // Call load
-    lua_getglobal(L, "load");
-    lua_pushstring(L, (const char *)code);
-
-    status = lua_pcall(L, 1, 2, 0);
-    if (status != LUA_OK) {
-        if (code && from_uart) free(code);
-        return luaL_error(L, lua_tostring(L, -1));
-    }
+	// Call load
+	lua_getglobal(L, "load");
+	lua_pushstring(L, (const char *)code);
+
+	status = lua_pcall(L, 1, 2, 0);
+	if (status != LUA_OK) {
+		if (code && from_uart) free(code);
+		return luaL_error(L, lua_tostring(L, -1));
+	}
 
 #if 0
-    lua_remove(L, -1);
-
-    lua_getglobal(L, "thread");
-    lua_getfield(L, -1, "start");
-
-    lua_remove(L, -2);  // Remove "thread" from the stack
-    lua_insert(L, -2);  // Switch "thread" with parsed function
+	lua_remove(L, -1);
+	
+	lua_getglobal(L, "thread");
+	lua_getfield(L, -1, "start");
+
+	lua_remove(L, -2);	// Remove "thread" from the stack
+	lua_insert(L, -2);	// Switch "thread" with parsed function
 #endif
-
-    status = lua_pcall(L, 1, 0, 0);
-    if (status != LUA_OK) {
-        if (code && from_uart) free(code);
-        return luaL_error(L, lua_tostring(L, -1));
-    }
+	
+	status = lua_pcall(L, 1, 0, 0);
+	if (status != LUA_OK) {
+		if (code && from_uart) free(code);
+		return luaL_error(L, lua_tostring(L, -1));
+	}
 
 #if 0
-    lua_pop(L, 1);
+	lua_pop(L, 1);
 #endif
 
-    if (code && from_uart) free(code);
-
-    return 0;
+	if (code && from_uart) free(code);
+
+	return 0;
 }
 
 static int os_bootcount(lua_State *L) {
-    lua_pushinteger(L, boot_count);
-
-    return 1;
+	lua_pushinteger(L, boot_count);
+
+	return 1;
 }
 
 static int os_flash_unique_id(lua_State *L) {
-    #if CONFIG_LUA_RTOS_READ_FLASH_UNIQUE_ID
-    char buffer[17];
-
-    snprintf(buffer, sizeof(buffer),
-            "%02x%02x%02x%02x%02x%02x%02x%02x",
-            flash_unique_id[0], flash_unique_id[1],
-            flash_unique_id[2], flash_unique_id[3],
-            flash_unique_id[4], flash_unique_id[5],
-            flash_unique_id[6], flash_unique_id[7]
-    );
-
-    lua_pushstring(L, buffer);
-    #else
-    lua_pushnil(L);
-    #endif
-    return 1;
+	#if CONFIG_LUA_RTOS_READ_FLASH_UNIQUE_ID
+	char buffer[17];
+
+	snprintf(buffer, sizeof(buffer),
+			"%02x%02x%02x%02x%02x%02x%02x%02x",
+			flash_unique_id[0], flash_unique_id[1],
+			flash_unique_id[2], flash_unique_id[3],
+			flash_unique_id[4], flash_unique_id[5],
+			flash_unique_id[6], flash_unique_id[7]
+	);
+
+	lua_pushstring(L, buffer);
+	#else
+	lua_pushnil(L);
+	#endif
+	return 1;
 }
 
 static int os_exists(lua_State *L) {
-    const char *fname;
-    struct stat sb;
-    size_t len;
-
-    fname = luaL_checklstring( L, 1, &len );
-    if (stat(fname, &sb) != 0) {
-        lua_pushboolean(L, false);
-    }
-    else lua_pushboolean(L, true);
-
-    return 1;
+	const char *fname;
+	struct stat sb;
+	size_t len;
+
+	fname = luaL_checklstring( L, 1, &len );
+	if (stat(fname, &sb) != 0) {
+		lua_pushboolean(L, false);
+	}
+	else lua_pushboolean(L, true);
+
+	return 1;
 }
 
 #if CONFIG_LUA_RTOS_USE_HARDWARE_LOCKS
 static int os_locks(lua_State *L) {
-    const driver_t *cdriver = drivers;
-    int lock = 0;
-    int first = 0;
-    int has_locks = 0;
-    int unit = 0;
-    while (cdriver->name) {
-        if (*cdriver->lock) {
-            first = 1;
-            has_locks = 0;
-
-            for(lock = 0; lock < cdriver->locks; lock++) {
-                unit = lock;
-                if ((*cdriver->lock)[lock].owner) {
-                    has_locks = 1;
-
-                    if (first){
-                        printf("%s\r\n", cdriver->name);
-                    }
-
-                    first = 0;
-
-                    if (strcmp(cdriver->name, "spi") == 0) {
-                        unit = ((lock / SPI_BUS_DEVICES) << 8) | (lock % SPI_BUS_DEVICES);
-                    } else if (strcmp(cdriver->name, "i2c") == 0) {
-                        unit = ((lock / I2C_BUS_DEVICES) << 8) | (lock % I2C_BUS_DEVICES);
-                    } else {
-                        unit = lock;
-                    }
-
-                    char *oname = driver_target_name(cdriver, unit, NULL);
-                    char *tname = driver_target_name((*cdriver->lock)[lock].owner, (*cdriver->lock)[lock].unit, (*cdriver->lock)[lock].tag);
-
-                    printf("  %s locked by %s\r\n", oname, tname);
-
-                    free(oname);
-                    free(tname);
-                }
-            }
-
-            if (has_locks) {
-                printf("\r\n");
-            }
-        }
-        cdriver++;
-    }
-
-    return 0;
+	const driver_t *cdriver = drivers;
+	int lock = 0;
+	int first = 0;
+	int has_locks = 0;
+	int unit = 0;
+	while (cdriver->name) {
+		if (*cdriver->lock) {
+			first = 1;
+			has_locks = 0;
+
+			for(lock = 0; lock < cdriver->locks; lock++) {
+				unit = lock;
+				if ((*cdriver->lock)[lock].owner) {
+					has_locks = 1;
+
+					if (first){
+						printf("%s\r\n", cdriver->name);
+					}
+
+					first = 0;
+
+					if (strcmp(cdriver->name, "spi") == 0) {
+						unit = ((lock / SPI_BUS_DEVICES) << 8) | (lock % SPI_BUS_DEVICES);
+					} else if (strcmp(cdriver->name, "i2c") == 0) {
+						unit = ((lock / I2C_BUS_DEVICES) << 8) | (lock % I2C_BUS_DEVICES);
+					} else {
+						unit = lock;
+					}
+
+					char *oname = driver_target_name(cdriver, unit, NULL);
+					char *tname = driver_target_name((*cdriver->lock)[lock].owner, (*cdriver->lock)[lock].unit, (*cdriver->lock)[lock].tag);
+
+					printf("  %s locked by %s\r\n", oname, tname);
+
+					free(oname);
+					free(tname);
+				}
+			}
+
+			if (has_locks) {
+				printf("\r\n");
+			}
+		}
+		cdriver++;
+	}
+
+	return 0;
 }
 #endif
 
 static int os_factory_reset(lua_State *L) {
-<<<<<<< HEAD
-    // Find ota data partition
-    const esp_partition_t *partition =
-        esp_partition_find_first(ESP_PARTITION_TYPE_DATA, ESP_PARTITION_SUBTYPE_DATA_OTA, NULL);
-
-    if (partition) {
-        esp_partition_erase_range(partition, partition->address, partition->size);
-    }
-=======
 	// Find ota data partition
 	const esp_partition_t *partition =
 		esp_partition_find_first(ESP_PARTITION_TYPE_DATA, ESP_PARTITION_SUBTYPE_DATA_OTA, NULL);
@@ -933,7 +922,6 @@
 	char address[9];
 	char size[9];
 	esp_partition_iterator_t it;
->>>>>>> 5273e3dd
 
 	printf("TYPE:SUB\t ADDRESS\t  LENGTH\tENC\tLABEL\n");
 
@@ -961,108 +949,15 @@
 }
 
 static int os_passwd(lua_State *L) {
-    char buffer[LUA_MAXINPUT];
-    char pass[65];
-    char re_pass[65];
-    char hash_pass[120];
-    char *password;
-
-    // Check that /etc exists, and create it if not exists
-    struct stat sb;
-
-    if (stat("/etc", &sb) != 0 || !S_ISDIR(sb.st_mode)) {
-        mkdir("/etc", 0755);
-    }
-
-    // If system password is set read the password hash
-    // from /etc/passwd
-    hash_pass[0] = 0x00;
-
-    FILE *fp = fopen("/etc/passwd", "r");
-    if (fp) {
-        fgets(hash_pass, sizeof(hash_pass), fp);
-        fclose(fp);
-    } else {
-        fp = fopen("/etc/passwd", "a+");
-        fclose(fp);
-    }
-
-    // If system password is set, answer the password to the
-    // user to check before change it
-    if (strlen(hash_pass) > 0) {
-        // Get password
-        linenoisePassword(buffer, "Old Password: ", true);
-        if (strlen(buffer) > 64) {
-            printf("try again, password too long\r\n");
-            goto exit;
-        }
-        if (strlen(buffer) == 0) {
-            goto exit;
-        }
-
-        password = crypt(buffer, hash_pass);
-        if (!password || (strcmp(password, hash_pass) != 0)) {
-            printf("try again\r\n");
-            goto exit;
-        }
-    }
-
-    // Change password
-
-    // Get password
-    linenoisePassword(buffer, "New Password: ", true);
-    if (strlen(buffer) > 64) {
-        printf("try again, password too long\r\n");
-        goto exit;
-    }
-    if (strlen(buffer) == 0) {
-        goto exit;
-    }
-    strcpy(pass, buffer);
-
-    // Retype password
-    linenoisePassword(buffer, "Retype New Password: ", true);
-    if (strlen(buffer) > 64) {
-        printf("try again, password too long\r\n");
-        goto exit;
-    }
-    if (strlen(buffer) == 0) {
-        goto exit;
-    }
-    strcpy(re_pass, buffer);
-
-    // Check
-    if (strcmp(pass, re_pass) != 0) {
-        printf("try again\r\n");
-        goto exit;
-    }
-
-    // Generate the salt
-    char salt[] = "$1$........";
-    const char *const seedchars = "./0123456789ABCDEFGHIJKLMNOPQRSTUVWXYZabcdefghijklmnopqrstuvwxyz";
-    unsigned char random;
-    int i;
-
-<<<<<<< HEAD
-    for (i = 0; i < 8; i++) {
-        os_get_random(&random, sizeof(random));
-        salt[3+i] = seedchars[random % strlen(seedchars)];
-    }
-
-    password = crypt(pass, salt);
-
-    // Store password in file
-    fp = fopen("/etc/passwd", "wb");
-    if (fp) {
-        fputs(password, fp);
-        fclose(fp);
-    } else {
-        printf("can't write to /etc/passwd (%s)\r\n", strerror(errno));
-        goto exit;
-    }
-
-    return 0;
-=======
+	char buffer[LUA_MAXINPUT];
+	char pass[65];
+	char re_pass[65];
+	char hash_pass[120];
+	char *password;
+
+	// Check that /etc exists, and create it if not exists
+	struct stat sb;
+
 	if (stat("/etc", &sb) != 0 || !S_ISDIR(sb.st_mode)) {
 		mkdir("/etc", 0755);
 	}
@@ -1154,78 +1049,77 @@
 	}
 
 	return 0;
->>>>>>> 5273e3dd
 
  exit:
-     fclose(fp);
-     return 0;
+ 	 fclose(fp);
+ 	 return 0;
 }
 
 static int os_uptime(lua_State *L) {
-    uint8_t table = 0;
-
-    // Check if user wants result as a table, or wants result
-    // on the console
-    if (lua_gettop(L) == 1) {
-        luaL_checktype(L, 1, LUA_TBOOLEAN);
-        if (lua_toboolean(L, 1)) {
-            table = 1;
-        }
-    }
-
-    // Get time since last boot (no RTC)
-    struct tms tms;
-
-    times(&tms);
-    uint32_t uptime = tms.tms_stime / 1000;
-
-    int updays = uptime / 86400;
-    int uphours = (uptime - (updays * 86400)) / 3600;
-    int upmins = (uptime - (updays * 86400) - (uphours * 3600)) / 60;
-    int upsecs = (uptime - (updays * 86400) - (uphours * 3600) - (upmins *60));
-
-    // Get current time
-    time_t timer;
-    char buffer[26];
-    struct tm* tm_info;
-
-    time(&timer);
-    tm_info = localtime(&timer);
-
-    strftime(buffer, 26, "%H:%M", tm_info);
-
-    if (!table) {
-        // Print
-        if (updays == 1) {
-            printf("%s up 1 day %2d:%02d:%02d\r\n", buffer, uphours, upmins, upsecs);
-        } else if (updays > 1) {
-            printf("%s up %d day %2d:%02d:%02d\r\n", buffer, updays, uphours, upmins, upsecs);
-        } else {
-            printf("%s up %2d:%02d:%02d\r\n", buffer, uphours, upmins, upsecs);
-        }
-    } else {
-        lua_createtable(L, 0, 0);
-
-        lua_pushstring (L, "current");
-        lua_pushstring(L, buffer);
-        lua_settable(L, -3);
-
-        lua_pushstring (L, "days");
-        lua_pushinteger(L, updays);
-        lua_settable(L, -3);
-
-        lua_pushstring (L, "hours");
-        lua_pushinteger(L, uphours);
-        lua_settable(L, -3);
-
-        lua_pushstring (L, "mins");
-        lua_pushinteger(L, upmins);
-        lua_settable(L, -3);
-
-        lua_pushstring (L, "secs");
-        lua_pushinteger(L, upsecs);
-        lua_settable(L,-3);
-    }
-
-    return table;
+	uint8_t table = 0;
+
+	// Check if user wants result as a table, or wants result
+	// on the console
+	if (lua_gettop(L) == 1) {
+		luaL_checktype(L, 1, LUA_TBOOLEAN);
+		if (lua_toboolean(L, 1)) {
+			table = 1;
+		}
+	}
+
+	// Get time since last boot (no RTC)
+	struct tms tms;
+
+	times(&tms);
+	uint32_t uptime = tms.tms_stime / 1000;
+
+	int updays = uptime / 86400;
+	int uphours = (uptime - (updays * 86400)) / 3600;
+	int upmins = (uptime - (updays * 86400) - (uphours * 3600)) / 60;
+	int upsecs = (uptime - (updays * 86400) - (uphours * 3600) - (upmins *60));
+
+	// Get current time
+	time_t timer;
+	char buffer[26];
+	struct tm* tm_info;
+
+	time(&timer);
+	tm_info = localtime(&timer);
+
+	strftime(buffer, 26, "%H:%M", tm_info);
+
+	if (!table) {
+		// Print
+		if (updays == 1) {
+			printf("%s up 1 day %2d:%02d:%02d\r\n", buffer, uphours, upmins, upsecs);
+		} else if (updays > 1) {
+			printf("%s up %d day %2d:%02d:%02d\r\n", buffer, updays, uphours, upmins, upsecs);
+		} else {
+			printf("%s up %2d:%02d:%02d\r\n", buffer, uphours, upmins, upsecs);
+		}
+	} else {
+		lua_createtable(L, 0, 0);
+
+		lua_pushstring (L, "current");
+		lua_pushstring(L, buffer);
+		lua_settable(L, -3);
+
+		lua_pushstring (L, "days");
+		lua_pushinteger(L, updays);
+		lua_settable(L, -3);
+
+		lua_pushstring (L, "hours");
+		lua_pushinteger(L, uphours);
+		lua_settable(L, -3);
+
+		lua_pushstring (L, "mins");
+		lua_pushinteger(L, upmins);
+		lua_settable(L, -3);
+
+		lua_pushstring (L, "secs");
+		lua_pushinteger(L, upsecs);
+		lua_settable(L,-3);
+	}
+
+	return table;
 }