COMPONENT_SRCDIRS := common modules modules/hw modules/net \
<<<<<<< HEAD
				     modules/sys modules/middleware modules/bt \
				     src
				      
COMPONENT_ADD_INCLUDEDIRS := common modules modules/hw modules/net \
						     modules/sys modules/middleware modules/br \
=======
				     modules/sys modules/middleware \
				     src
				      
COMPONENT_ADD_INCLUDEDIRS := common modules modules/hw modules/net \
						     modules/sys modules/middleware \
>>>>>>> 9682028d
						     src<|MERGE_RESOLUTION|>--- conflicted
+++ resolved
@@ -1,15 +1,7 @@
 COMPONENT_SRCDIRS := common modules modules/hw modules/net \
-<<<<<<< HEAD
-				     modules/sys modules/middleware modules/bt \
-				     src
-				      
-COMPONENT_ADD_INCLUDEDIRS := common modules modules/hw modules/net \
-						     modules/sys modules/middleware modules/br \
-=======
 				     modules/sys modules/middleware \
-				     src
+				     modules/bluetooth src
 				      
 COMPONENT_ADD_INCLUDEDIRS := common modules modules/hw modules/net \
 						     modules/sys modules/middleware \
->>>>>>> 9682028d
-						     src+						     modules/bluetooth src